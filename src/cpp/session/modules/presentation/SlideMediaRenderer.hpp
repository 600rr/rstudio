--- conflicted
+++ resolved
@@ -29,12 +29,8 @@
 
 #include "SlideParser.hpp"
 
-<<<<<<< HEAD
-namespace rsession {
-=======
 namespace rstudio {
 namespace session {
->>>>>>> 41b8cc23
 namespace modules { 
 namespace presentation {
 
