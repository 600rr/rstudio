--- conflicted
+++ resolved
@@ -239,23 +239,21 @@
 
 .rs.addFunction("applyTransform", function(x, filtered, search, col, dir) 
 {
-<<<<<<< HEAD
-  # flatten the data frame if needed 
-  frameCols <- .rs.frameCols(x)
-  if (length(frameCols) > 0) 
-    x <- .rs.flattenFrame(x, frameCols)
-=======
   # mark encoding on character inputs if not already marked
   if (Encoding(filtered) == "unknown")
     Encoding(filtered) <- "UTF-8"
   if (Encoding(search) == "unknown")
     Encoding(search) <- "UTF-8"
   
+  # flatten the data frame if needed 
+  frameCols <- .rs.frameCols(x)
+  if (length(frameCols) > 0) 
+    x <- .rs.flattenFrame(x, frameCols)
+
   # coerce argument to data frame--data.table objects (for example) report that
   # they're data frames, but don't actually support the subsetting operations
   # needed for search/sort/filter without an explicit cast
   x <- as.data.frame(x)
->>>>>>> 4b9b314d
 
   # apply columnwise filters
   for (i in seq_along(filtered)) {
