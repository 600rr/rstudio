/*
 * SessionBreakpoints.cpp
 *
 * Copyright (C) 2009-12 by RStudio, Inc.
 *
 * Unless you have received this program directly from RStudio pursuant
 * to the terms of a commercial license agreement with RStudio, then
 * this program is licensed to you under the terms of version 3 of the
 * GNU Affero General Public License. This program is distributed WITHOUT
 * ANY EXPRESS OR IMPLIED WARRANTY, INCLUDING THOSE OF NON-INFRINGEMENT,
 * MERCHANTABILITY OR FITNESS FOR A PARTICULAR PURPOSE. Please refer to the
 * AGPL (http://www.gnu.org/licenses/agpl-3.0.txt) for more details.
 *
 */

#include "environment/EnvironmentUtils.hpp"

#include <algorithm>

#include <boost/bind.hpp>
#include <boost/format.hpp>
#include <boost/utility.hpp>
#include <boost/foreach.hpp>

#include <core/Error.hpp>
#include <core/Log.hpp>
#include <core/Exec.hpp>
#include <core/FilePath.hpp>

#include <core/json/JsonRpc.hpp>

#include <r/RExec.hpp>
#include <r/RRoutines.hpp>
#include <r/RErrorCategory.hpp>
#include <r/RUtil.hpp>
#include <r/session/RSession.hpp>
#include <r/session/RClientState.hpp>
#include <r/RInternal.hpp>

#include <session/SessionModuleContext.hpp>
#include <session/SessionUserSettings.hpp>
#include <session/projects/SessionProjects.hpp>

using namespace rstudio::core;
using namespace rstudio::r::sexp;
using namespace rstudio::r::exec;

<<<<<<< HEAD
namespace rsession {
=======
namespace rstudio {
namespace session {
>>>>>>> 41b8cc23
namespace modules {
namespace breakpoints {
namespace
{

int s_maxShinyFunctionId = 0;

// Represents a currently running Shiny function.
class ShinyFunction : boost::noncopyable
{
public:
   ShinyFunction(SEXP expr, const std::string& name, SEXP where):
      id_(s_maxShinyFunctionId++),
      firstLine_(0),
      lastLine_(0),
      name_(name),
      where_(where)
   {
      // If the srcref attribute is present on the expression, use it to
      // compute the first and last lines of the function in the original
      // source file.
      SEXP srcref = r::sexp::getAttrib(expr, "srcref");
      if (srcref != NULL && TYPEOF(srcref) != NILSXP)
      {
         SEXP firstRef = VECTOR_ELT(srcref, 0);
         firstLine_ = INTEGER(firstRef)[0];
         SEXP lastRef = VECTOR_ELT(srcref, r::sexp::length(srcref) - 1);
         lastLine_ = INTEGER(lastRef)[2];
      }
      // If the srcfile attribute is present, extract it
      SEXP srcfile = r::sexp::getAttrib(expr, "srcfile");
      if (srcfile != NULL && TYPEOF(srcfile) != NILSXP)
      {
         SEXP file = r::sexp::findVar("filename", srcfile);
         r::sexp::extract(file, &srcfilename_);
      }
   }

   bool contains(std::string filename, int line) const
   {
      if (!(line >= firstLine_ && line <= lastLine_))
         return false;

      return module_context::resolveAliasedPath(srcfilename_) ==
             module_context::resolveAliasedPath(filename);
   }

   int getId()
   {
      return id_;
   }

   int getSize()
   {
      return lastLine_ - firstLine_;
   }

   std::string getName()
   {
      return name_;
   }

   SEXP getWhere()
   {
      return where_;
   }

private:
   int id_;
   int firstLine_;
   int lastLine_;
   std::string name_;
   std::string srcfilename_;
   SEXP where_;
};

// A list of the Shiny functions we know about (see notes in
// rs_registerShinyFunction for an explanation of how this memory is managed)
std::vector<boost::shared_ptr<ShinyFunction> > s_shinyFunctions;

// Breakpoint data known by the server (subset of fields known by the client)
#define TYPE_FUNCTION 0
#define TYPE_TOPLEVEL 1

class Breakpoint : boost::noncopyable
{
public:
   int type;
   int lineNumber;
   int id;
   std::string path;
   Breakpoint(int typeIn, int lineNumberIn, int idIn, std::string pathIn):
      type(typeIn),
      lineNumber(lineNumberIn),
      id(idIn),
      path(pathIn)
   {}
};

// A list of the breakpoints we know about. Note that this is a slave list;
// the client maintains the master copy and is responsible for synchronizing
// with this list. This list is maintained so we can inject breakpoints
// synchronously.
std::vector<boost::shared_ptr<Breakpoint> > s_breakpoints;

// Returns the Shiny function that contains the given line, if any.
// Finds the smallest (innermost) function in the case where more than one
// expression encloses the line.
boost::shared_ptr<ShinyFunction> findShinyFunction(std::string filename,
                                                   int line)
{
   boost::shared_ptr<ShinyFunction> bestPsf;
   int bestSize = INT_MAX;
   BOOST_FOREACH(boost::shared_ptr<ShinyFunction> psf, s_shinyFunctions)
   {
      if (psf->contains(filename, line) &&
          psf->getSize() < bestSize)
      {
         bestSize = psf->getSize();
         bestPsf = psf;
      }
   }

   return bestPsf;
}

boost::shared_ptr<Breakpoint> breakpointFromJson(json::Object& obj)
{
   return boost::make_shared<Breakpoint>(obj["type"].get_int(),
                                         obj["line_number"].get_int(),
                                         obj["id"].get_int(),
                                         obj["path"].get_str());

}

std::vector<int> getShinyBreakpointLines(const ShinyFunction& sf)
{
   std::vector<int> lines;
   BOOST_FOREACH(boost::shared_ptr<Breakpoint> pbp, s_breakpoints)
   {
      if (sf.contains(pbp->path, pbp->lineNumber) &&
          pbp->type == TYPE_TOPLEVEL)
         lines.push_back(pbp->lineNumber);
   }
   return lines;
}

// Runs a series of pre-flight checks to determine whether we can set a
// breakpoint at the given location, and, if we can, what kind of breakpoint
// we should set.
Error getFunctionState(const json::JsonRpcRequest& request,
                       json::JsonRpcResponse* pResponse)
{
   json::Object response;
   std::string functionName, fileName, packageName;
   int lineNumber = 0;
   bool inSync = false;
   Error error = json::readParams(
            request.params, &functionName, &fileName, &lineNumber);
   if (error)
   {
       return error;
   }

   // check whether the function is in a package
   packageName = module_context::packageNameForSourceFile(
                    module_context::resolveAliasedPath(fileName));

   // get the source refs and code for the function
   SEXP srcRefs = NULL;
   Protect protect;
   std::string functionCode;
   error = r::exec::RFunction(".rs.getFunctionSourceRefs",
                              functionName,
                              fileName,
                              packageName)
         .call(&srcRefs, &protect);
   if (!error)
   {
      error = r::exec::RFunction(".rs.getFunctionSourceCode",
                                 functionName,
                                 fileName,
                                 packageName)
            .call(&functionCode);
   }
   // compare with the disk if we were able to get the source code;
   // otherwise, assume it's out of sync
   if (!error)
      inSync = !environment::functionDiffersFromSource(srcRefs, functionCode);

   response["sync_state"] = inSync;
   response["package_name"] = packageName;
   response["is_package_function"] = packageName.length() > 0;
   pResponse->setResult(response);

   return Success();
}

// Sets a breakpoint on a single copy of a function. Invoked several times to
// look for function copies in alternate environemnts. Returns true if a
// breakpoint was set; false otherwise.
bool setBreakpoint(const std::string& functionName,
                   const std::string& fileName,
                   const std::string& packageName,
                   const json::Array& steps)
{
   SEXP env = NULL;
   Protect protect;
   Error error = r::exec::RFunction(".rs.getEnvironmentOfFunction",
                                    functionName,
                                    fileName,
                                    packageName)
                                    .call(&env, &protect);
   if (error)
   {
      LOG_ERROR(error);
      return false;
   }

   // if we found a function in the requested environment, set the breakpoint
   if (TYPEOF(env) == ENVSXP)
   {
      error = r::exec::RFunction(".rs.setFunctionBreakpoints",
                                 functionName,
                                 env,
                                 steps).call();
      if (error)
      {
         LOG_ERROR(error);
         return false;
      }
      // successfully set a breakpoint
      return true;
   }

   // did not find the function in the environment
   return false;
}

// Set a breakpoint on a function, potentially on multiple copies:
// 1. The private copy of the function inside the package under development
//    (even if from another package; it may be an imported copy)
// 2. The private copy of the function inside its own package (if from a
//    package)
// 3. The copy of the function on the global search path
//
// Note that this is not guaranteed to find ALL copies of the function in ANY
// environment--at most, three breakpoints are set.
Error setBreakpoints(const json::JsonRpcRequest& request,
                     json::JsonRpcResponse* pResponse)
{
   std::string functionName, fileName, packageName, projPackageName;
   json::Array steps;
   bool set = false;
   Error error = json::readParams(request.params,
            &functionName,
            &fileName,
            &packageName,
            &steps);
   if (error)
      return error;

   // Always search the global namespace (and attached namespaces)
   // first. Manipulating the source references for the copy in a searchable
   // namespace has (inexplicable) side effects in package namespaces, but the
   // reverse is not true (see case 3795).
   set |= setBreakpoint(functionName, fileName, "", steps);

   // If we're in package development mode, try to set a breakpoint in the
   // package's namespace.
   const projects::ProjectContext& projectContext = projects::projectContext();
   if (projectContext.config().buildType == r_util::kBuildTypePackage)
   {
      projPackageName = projectContext.packageInfo().name();
      set |= setBreakpoint(
               functionName, fileName, projPackageName, steps);
   }

   // If a package name was specified, try to set a breakpoint in that package's
   // namespace, too (unless we did already).
   if (packageName.length() > 0 &&
       packageName != projPackageName)
   {
      set |= setBreakpoint(functionName, fileName, packageName, steps);
   }

   // Couldn't find a function to set a breakpoint on--maybe a bad parameter?
   if (!set)
   {
      return Error(json::errc::ParamInvalid, ERROR_LOCATION);
   }

   return Success();
}

std::vector<boost::shared_ptr<Breakpoint> >::iterator posOfBreakpointId(int id)
{
   std::vector<boost::shared_ptr<Breakpoint> >::iterator psbi;
   for (psbi = s_breakpoints.begin();
        psbi != s_breakpoints.end();
        psbi++)
   {
      if ((*psbi)->id == id)
         break;
   }
   return psbi;
}

// Called by the R garbage collector when a Shiny function is cleaned up;
// we use this as a trigger to clean up our own references to the function.
void unregisterShinyFunction(SEXP ptr)
{
   // Extract the cached pointer
   ShinyFunction* psf = static_cast<ShinyFunction*>
         (r::sexp::getExternalPtrAddr(ptr));
   if (psf == NULL)
      return;

   // Look over each Shiny function we know about; if this was a function
   // we were tracking, release it.
   for (std::vector<boost::shared_ptr<ShinyFunction> >::iterator psfi =
               s_shinyFunctions.begin();
        psfi != s_shinyFunctions.end();
        psfi++)
   {
      if (psfi->get() == psf)
      {
         s_shinyFunctions.erase(psfi);
         break;
      }
   }
   r::sexp::clearExternalPtr(ptr);
}

// Called by Shiny (through a debug hook set up in tools:rstudio) to register
// a Shiny function for debugging.
//
// 'params' is an ENVSXP expected to contain the following contents:
// expr  - The original expression from which the Shiny function was generated
// fun   - The function generated from that expression
// name  - The name of the variable or field containing the object
// where - The environment or reference object containing the object
// label - The name to be shown for the object in the debugger
//
// Sets up a data structure and attaches it to the function as an EXTPTRSXP
// attribute; unregistration is performed when R garbage-collects this pointer.
void rs_registerShinyFunction(SEXP params)
{
   Protect protect;
   SEXP expr = r::sexp::findVar("expr", params);
   SEXP fun = r::sexp::findVar("fun", params);
   SEXP name = r::sexp::findVar("name", params);
   SEXP where = r::sexp::findVar("where", params);

   // Get the name of the object we're about to attach.
   std::string objName;
   Error error = r::sexp::extract(name, &objName);
   if (error)
      return;

   boost::shared_ptr<ShinyFunction> psf =
            boost::make_shared<ShinyFunction>(expr, objName, where);

   // The Shiny server function itself is always the first one registered when
   // a Shiny session starts. If we had other functions "running", they
   // likely simply haven't been GC'ed yet--forcefully clean them up.
   SEXP isShinyServer = r::sexp::getAttrib(fun, "shinyServerFunction");
   if (isShinyServer != NULL &&
       TYPEOF(isShinyServer) != NILSXP)
   {
      s_shinyFunctions.clear();
   }

   s_shinyFunctions.push_back(psf);

   // Attach the information we just created to the Shiny function.
   SEXP sid = r::sexp::create(psf->getId(), &protect);
   r::sexp::setAttrib(fun, "_rs_shinyDebugPtr",
                      r::sexp::makeExternalPtr(psf.get(),
                                               unregisterShinyFunction,
                                               &protect));
   r::sexp::setAttrib(fun, "_rs_shinyDebugId", sid);
   r::sexp::setAttrib(fun, "_rs_shinyDebugLabel",
                      r::sexp::findVar("label", params));

   r::exec::RFunction(".rs.setShinyFunction", name, where, fun).call();

   // If we found breakpoint lines in this Shiny function, set breakpoints
   // on it.
   std::vector<int> lines = getShinyBreakpointLines(*psf);
   if (lines.size() > 0)
   {
      // Copy the function into the Shiny object first
      r::exec::RFunction(".rs.setShinyBreakpoints", name, where, lines).call();
   }
}

// Executes the contents of the given file under the debugger
SEXP rs_debugSourceFile(SEXP filename, SEXP encoding, SEXP local)
{
   // Get the file that was sourced
   std::string path;
   Error error = r::sexp::extract(filename, &path);
   if (error)
   {
      LOG_ERROR(error);
      return R_NilValue;
   }
   FilePath filePath = module_context::resolveAliasedPath(path);

   // Find all the lines in the file that have breakpoints
   std::vector<int> lines;
   BOOST_FOREACH(boost::shared_ptr<Breakpoint> pbp, s_breakpoints)
   {
      if (module_context::resolveAliasedPath(pbp->path) == filePath)
      {
         lines.push_back(pbp->lineNumber);
      }
   }

   // Execute the contents with breakpoints. Don't log errors here, since it's
   // acceptable for errors to be raised from the code in the file, and don't
   // disable the user's error handlers.
   Protect protect;
   SEXP lineSEXP = lines.size() > 0 ?
                        r::sexp::create(lines, &protect) :
                        R_NilValue;
   error = r::exec::RFunction(".rs.executeDebugSource", filename, encoding,
                              lineSEXP, local)
                             .callUnsafe();

   // Let the client know we're done; this is the client's cue to re-inject
   // breakpoints.
   json::Object result;
   result["path"] = path;
   result["succeeded"] = error ? false : true;
   ClientEvent debugSourceCompleted(client_events::kDebugSourceCompleted,
                                    result);
   module_context::enqueClientEvent(debugSourceCompleted);

   return R_NilValue;
}

Error initBreakpoints()
{
   // Register rs_debugSourceFile; called from the console (as debugSource)
   R_CallMethodDef debugSource;
   debugSource.name = "rs_debugSourceFile";
   debugSource.fun = (DL_FUNC)rs_debugSourceFile;
   debugSource.numArgs = 3;
   r::routines::addCallMethod(debugSource);

   // Register rs_registerShinyFunction; called from registerShinyDebugHook
   R_CallMethodDef registerShiny;
   registerShiny.name = "rs_registerShinyFunction";
   registerShiny.fun = (DL_FUNC)rs_registerShinyFunction;
   registerShiny.numArgs = 1;
   r::routines::addCallMethod(registerShiny);

   // Initializes the set of breakpoints the server knows about by populating
   // it from client state. This set is used for synchronous breakpoint
   // injection when a Shiny function is registered or debugSource is run.
   json::Value breakpointStateValue =
      r::session::clientState().getProjectPersistent("debug-breakpoints",
                                                     "debugBreakpointsState");
   if (!breakpointStateValue.is_null() &&
       json::isType<core::json::Object>(breakpointStateValue))
   {
      json::Object breakpointState = breakpointStateValue.get_obj();
      json::Array breakpointArray = breakpointState["breakpoints"].get_array();
      s_breakpoints.clear();
      BOOST_FOREACH(json::Value bp, breakpointArray)
      {
         if (json::isType<core::json::Object>(bp))
         {
            s_breakpoints.push_back(breakpointFromJson(bp.get_obj()));
         }
      }
   }

   return Success();
}

Error updateBreakpoints(const json::JsonRpcRequest& request,
                        json::JsonRpcResponse*)
{
   json::Array breakpointArr;
   bool set = false, arm = false;
   Error error = json::readParams(request.params, &breakpointArr, &set, &arm);
   if (error)
      return error;

   BOOST_FOREACH(json::Value bp, breakpointArr)
   {
      boost::shared_ptr<Breakpoint> breakpoint
            (breakpointFromJson(bp.get_obj()));
      std::vector<boost::shared_ptr<Breakpoint> >::iterator psbi =
            posOfBreakpointId(breakpoint->id);

      // Erase anything we already know about this breakpoint
      if (psbi != s_breakpoints.end())
         s_breakpoints.erase(psbi);

      // If setting or updating the brekapoint, reintroduce it
      if (set)
         s_breakpoints.push_back(breakpoint);

      // Is this breakpoint associated with a running Shiny function? If it is,
      // and the caller wants the changes armed immediately, reflect them
      if (arm && breakpoint->type == TYPE_TOPLEVEL) {
         boost::shared_ptr<ShinyFunction> psf =
               findShinyFunction(breakpoint->path, breakpoint->lineNumber);
         if (psf)
         {
            // Collect all the breakpoints associated with this function and
            // update the function's state
            std::vector<int> lines = getShinyBreakpointLines(*psf);
            r::exec::RFunction(".rs.setShinyBreakpoints", psf->getName(),
                                                          psf->getWhere(),
                                                          lines).call();
         }
      }
   }

   return Success();
}

Error removeAllBreakpoints(const json::JsonRpcRequest&,
                           json::JsonRpcResponse*)
{
   s_breakpoints.clear();
   return Success();
}

} // anonymous namespace

bool haveSrcrefAttribute()
{
   // check whether this is R 2.14 or greater
   bool haveSrcref = false;
   Error error = r::exec::evaluateString("getRversion() >= '2.14.0'", &haveSrcref);
   if (error)
      LOG_ERROR(error);
   return haveSrcref;
}

bool haveAdvancedStepCommands()
{
   bool haveCommands = false;
   Error error = r::exec::RFunction(".rs.haveAdvancedSteppingCommands")
                                                      .call(&haveCommands);
   if (error)
       LOG_ERROR(error);
   return haveCommands;
}

Error initialize()
{
   using boost::bind;
   using namespace module_context;

   ExecBlock initBlock ;
   initBlock.addFunctions()
      (bind(registerRpcMethod, "get_function_state", getFunctionState))
      (bind(registerRpcMethod, "set_function_breakpoints", setBreakpoints))
      (bind(registerRpcMethod, "remove_all_breakpoints", removeAllBreakpoints))
      (bind(registerRpcMethod, "update_breakpoints", updateBreakpoints))
      (bind(sourceModuleRFile, "SessionBreakpoints.R"))
      (bind(initBreakpoints));

   return initBlock.execute();
}


} // namepsace breakpoints
} // namespace modules
} // namesapce session
} // namespace rstudio

<|MERGE_RESOLUTION|>--- conflicted
+++ resolved
@@ -45,12 +45,8 @@
 using namespace rstudio::r::sexp;
 using namespace rstudio::r::exec;
 
-<<<<<<< HEAD
-namespace rsession {
-=======
 namespace rstudio {
 namespace session {
->>>>>>> 41b8cc23
 namespace modules {
 namespace breakpoints {
 namespace
