--- conflicted
+++ resolved
@@ -45,17 +45,9 @@
 
 #include "PostbackOptions.hpp"
 
-<<<<<<< HEAD
-#define CATCH_CONFIG_RUNNER
-#include <tests/TestThat.hpp>
-
-using namespace core ;
-using namespace rsession::postback ;
-=======
 using namespace rstudio;
 using namespace rstudio::core;
 using namespace session::postback ;
->>>>>>> 41b8cc23
 
 int exitFailure(const Error& error)
 {
