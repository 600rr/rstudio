--- conflicted
+++ resolved
@@ -138,15 +138,12 @@
 extern const int kRmdParamsEdit;
 extern const int kRmdParamsReady;
 extern const int kRegisterUserCommand;
-<<<<<<< HEAD
 extern const int kReplaceSelection;
 extern const int kReplaceRanges;
 extern const int kGetActiveDocumentContext;
 extern const int kSendToConsole;
-=======
 extern const int kUserFollowStarted;
 extern const int kUserFollowEnded;
->>>>>>> f257e0c7
 }
    
 class ClientEvent
