--- conflicted
+++ resolved
@@ -41,47 +41,9 @@
 
    protected ConsoleProcessInfo() {}
 
-<<<<<<< HEAD
-   public static final native ConsoleProcessInfo createNamedTerminalInfo(
-         int sequence,
-         String caption,
-         boolean trackEnv) /*-{
-
-      var procInfo = new Object();
-
-      procInfo.handle = null;
-      procInfo.caption = caption;
-      procInfo.show_on_output = false;
-      procInfo.interaction_mode = @org.rstudio.studio.client.common.console.ConsoleProcessInfo::INTERACTION_ALWAYS;
-      procInfo.max_output_lines = @org.rstudio.studio.client.common.console.ConsoleProcessInfo::DEFAULT_MAX_OUTPUT_LINES;
-      procInfo.buffered_output = "";
-      procInfo.exit_code = null;
-      procInfo.terminal_sequence = sequence;
-      procInfo.allow_restart = false;
-      procInfo.title = null;
-      procInfo.child_procs = true;
-      procInfo.shell_type = @org.rstudio.studio.client.workbench.views.terminal.TerminalShellInfo::SHELL_DEFAULT,
-      procInfo.channel_mode = @org.rstudio.studio.client.common.console.ConsoleProcessInfo::CHANNEL_RPC;
-      procInfo.channel_id = "";
-      procInfo.alt_buffer = false;
-      procInfo.cwd = null;
-      procInfo.cols = @org.rstudio.studio.client.common.console.ConsoleProcessInfo::DEFAULT_COLS;
-      procInfo.rows = @org.rstudio.studio.client.common.console.ConsoleProcessInfo::DEFAULT_ROWS;
-      procInfo.restarted = false;
-      procInfo.autoclose = @org.rstudio.studio.client.common.console.ConsoleProcessInfo::AUTOCLOSE_DEFAULT;
-      procInfo.zombie = false;
-      procInfo.track_env = trackEnv;
-
-      return procInfo;
-   }-*/;
-
-   public static final native ConsoleProcessInfo createNewTerminalInfo(
-         int sequence, 
-=======
    // See comment in C++ code about keeping this in sync with SessionConsoleProcessInfo 
    // constructor for terminal scenario.
    public static final native ConsoleProcessInfo createNewTerminalInfo(
->>>>>>> 30ea712f
          boolean trackEnv) /*-{
          
       var procInfo = new Object();
@@ -111,72 +73,7 @@
 
       return procInfo;
    }-*/;
-<<<<<<< HEAD
-   
-   /**
-    * Creates an object with sufficient metadata to display UI to trigger
-    * recreation of a previous terminal.
-    * @param handle
-    * @param caption
-    * @param title
-    * @param sequence
-    * @param childProcs
-    * @param cols
-    * @param rows
-    * @param shellType
-    * @param altBufferActive
-    * @param cwd
-    * @param autoCloseMode
-    * @param zombie
-    * @param trackEnv
-    * @return
-    */
-   public static final native ConsoleProcessInfo createTerminalMetadata(
-         String handle,
-         String caption,
-         String title,
-         int sequence,
-         boolean childProcs,
-         int cols,
-         int rows,
-         int shellType,
-         boolean altBufferActive,
-         String cwd,
-         int autoCloseMode,
-         boolean zombie,
-         boolean trackEnv) /*-{
-
-      var procInfo = new Object();
-
-      procInfo.handle = handle;
-      procInfo.caption = caption;
-      procInfo.show_on_output = false;
-      procInfo.interaction_mode = @org.rstudio.studio.client.common.console.ConsoleProcessInfo::INTERACTION_ALWAYS;
-      procInfo.max_output_lines = @org.rstudio.studio.client.common.console.ConsoleProcessInfo::DEFAULT_MAX_OUTPUT_LINES;
-      procInfo.buffered_output = "";
-      procInfo.exit_code = null;
-      procInfo.terminal_sequence = sequence;
-      procInfo.allow_restart = false;
-      procInfo.title = title;
-      procInfo.child_procs = childProcs;
-      procInfo.shell_type = shellType;
-      procInfo.channel_mode = @org.rstudio.studio.client.common.console.ConsoleProcessInfo::CHANNEL_RPC;
-      procInfo.channel_id = "";
-      procInfo.alt_buffer = altBufferActive;
-      procInfo.cwd = cwd;
-      procInfo.cols = cols;
-      procInfo.rows = rows;
-      procInfo.restarted = false;
-      procInfo.autoclose = autoCloseMode;
-      procInfo.zombie = zombie;
-      procInfo.track_env = trackEnv;
-
-      return procInfo;
-   }-*/;
-   
-=======
   
->>>>>>> 30ea712f
    public final native String getHandle() /*-{
       return this.handle;
    }-*/;
