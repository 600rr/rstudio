/*
 * RemoteServer.java
 *
 * Copyright (C) 2009-12 by RStudio, Inc.
 *
 * Unless you have received this program directly from RStudio pursuant
 * to the terms of a commercial license agreement with RStudio, then
 * this program is licensed to you under the terms of version 3 of the
 * GNU Affero General Public License. This program is distributed WITHOUT
 * ANY EXPRESS OR IMPLIED WARRANTY, INCLUDING THOSE OF NON-INFRINGEMENT,
 * MERCHANTABILITY OR FITNESS FOR A PARTICULAR PURPOSE. Please refer to the
 * AGPL (http://www.gnu.org/licenses/agpl-3.0.txt) for more details.
 *
 */

package org.rstudio.studio.client.server.remote;

import java.util.ArrayList;
import java.util.HashMap;
import java.util.List;
import java.util.Map;

import org.rstudio.core.client.Debug;
import org.rstudio.core.client.StringUtil;
import org.rstudio.core.client.dom.WindowEx;
import org.rstudio.core.client.files.FileSystemItem;
import org.rstudio.core.client.js.JsObject;
import org.rstudio.core.client.js.JsUtil;
import org.rstudio.core.client.jsonrpc.RpcError;
import org.rstudio.core.client.jsonrpc.RpcObjectList;
import org.rstudio.core.client.jsonrpc.RpcRequest;
import org.rstudio.core.client.jsonrpc.RpcRequestCallback;
import org.rstudio.core.client.jsonrpc.RpcResponse;
import org.rstudio.core.client.jsonrpc.RpcResponseHandler;
import org.rstudio.studio.client.application.Desktop;
import org.rstudio.studio.client.application.events.ClientDisconnectedEvent;
import org.rstudio.studio.client.application.events.EventBus;
import org.rstudio.studio.client.application.events.InvalidClientVersionEvent;
import org.rstudio.studio.client.application.events.ServerOfflineEvent;
import org.rstudio.studio.client.application.events.UnauthorizedEvent;
import org.rstudio.studio.client.application.model.ProductInfo;
import org.rstudio.studio.client.application.model.SuspendOptions;
import org.rstudio.studio.client.application.model.UpdateCheckResult;
import org.rstudio.studio.client.common.JSONUtils;
import org.rstudio.studio.client.common.codetools.Completions;
import org.rstudio.studio.client.common.console.ConsoleProcess;
import org.rstudio.studio.client.common.console.ConsoleProcess.ConsoleProcessFactory;
import org.rstudio.studio.client.common.console.ConsoleProcessInfo;
import org.rstudio.studio.client.common.crypto.PublicKeyInfo;
import org.rstudio.studio.client.common.debugging.model.Breakpoint;
import org.rstudio.studio.client.common.debugging.model.FunctionState;
import org.rstudio.studio.client.common.debugging.model.FunctionSteps;
import org.rstudio.studio.client.common.debugging.model.TopLevelLineData;
import org.rstudio.studio.client.common.dependencies.model.Dependency;
import org.rstudio.studio.client.common.mirrors.model.CRANMirror;
import org.rstudio.studio.client.common.presentation.model.SlideNavigation;
import org.rstudio.studio.client.common.r.roxygen.RoxygenHelper.SetClassCall;
import org.rstudio.studio.client.common.r.roxygen.RoxygenHelper.SetGenericCall;
import org.rstudio.studio.client.common.r.roxygen.RoxygenHelper.SetMethodCall;
import org.rstudio.studio.client.common.r.roxygen.RoxygenHelper.SetRefClassCall;
import org.rstudio.studio.client.common.satellite.Satellite;
import org.rstudio.studio.client.common.satellite.SatelliteManager;
import org.rstudio.studio.client.common.shell.ShellInput;
import org.rstudio.studio.client.common.shiny.model.ShinyCapabilities;
import org.rstudio.studio.client.common.synctex.model.PdfLocation;
import org.rstudio.studio.client.common.synctex.model.SourceLocation;
import org.rstudio.studio.client.common.vcs.AllStatus;
import org.rstudio.studio.client.common.vcs.BranchesInfo;
import org.rstudio.studio.client.common.vcs.CreateKeyOptions;
import org.rstudio.studio.client.common.vcs.CreateKeyResult;
import org.rstudio.studio.client.common.vcs.DiffResult;
import org.rstudio.studio.client.common.vcs.ProcessResult;
import org.rstudio.studio.client.common.vcs.StatusAndPathInfo;
import org.rstudio.studio.client.common.vcs.VcsCloneOptions;
import org.rstudio.studio.client.htmlpreview.model.HTMLPreviewParams;
import org.rstudio.studio.client.notebook.CompileNotebookOptions;
import org.rstudio.studio.client.notebook.CompileNotebookResult;
import org.rstudio.studio.client.packrat.model.PackratContext;
import org.rstudio.studio.client.packrat.model.PackratPackageAction;
import org.rstudio.studio.client.packrat.model.PackratPrerequisites;
import org.rstudio.studio.client.packrat.model.PackratStatus;
import org.rstudio.studio.client.projects.model.NewPackageOptions;
import org.rstudio.studio.client.projects.model.NewProjectContext;
import org.rstudio.studio.client.projects.model.NewShinyAppOptions;
import org.rstudio.studio.client.projects.model.RProjectOptions;
import org.rstudio.studio.client.projects.model.RProjectVcsOptions;
import org.rstudio.studio.client.rmarkdown.model.RMarkdownContext;
import org.rstudio.studio.client.rmarkdown.model.RmdCreatedTemplate;
import org.rstudio.studio.client.rmarkdown.model.RmdTemplateContent;
import org.rstudio.studio.client.rmarkdown.model.RmdYamlData;
import org.rstudio.studio.client.rmarkdown.model.RmdYamlResult;
import org.rstudio.studio.client.rsconnect.model.RSConnectAccount;
import org.rstudio.studio.client.rsconnect.model.RSConnectApplicationInfo;
import org.rstudio.studio.client.rsconnect.model.RSConnectAuthUser;
import org.rstudio.studio.client.rsconnect.model.RSConnectDeploymentFiles;
import org.rstudio.studio.client.rsconnect.model.RSConnectDeploymentRecord;
import org.rstudio.studio.client.rsconnect.model.RSConnectLintResults;
import org.rstudio.studio.client.rsconnect.model.RSConnectPreAuthToken;
import org.rstudio.studio.client.rsconnect.model.RSConnectServerInfo;
import org.rstudio.studio.client.rsconnect.model.RmdPublishDetails;
import org.rstudio.studio.client.server.Bool;
import org.rstudio.studio.client.server.ClientException;
import org.rstudio.studio.client.server.Server;
import org.rstudio.studio.client.server.ServerError;
import org.rstudio.studio.client.server.ServerRequestCallback;
import org.rstudio.studio.client.server.Void;
import org.rstudio.studio.client.shiny.model.ShinyRunCmd;
import org.rstudio.studio.client.shiny.model.ShinyViewerType;
import org.rstudio.studio.client.workbench.codesearch.model.CodeSearchResults;
import org.rstudio.studio.client.workbench.codesearch.model.FunctionDefinition;
import org.rstudio.studio.client.workbench.codesearch.model.SearchPathFunctionDefinition;
import org.rstudio.studio.client.workbench.exportplot.model.SavePlotAsImageContext;
import org.rstudio.studio.client.workbench.model.Agreement;
import org.rstudio.studio.client.workbench.model.HTMLCapabilities;
import org.rstudio.studio.client.workbench.model.Session;
import org.rstudio.studio.client.workbench.model.SessionInfo;
import org.rstudio.studio.client.workbench.model.TerminalOptions;
import org.rstudio.studio.client.workbench.model.TexCapabilities;
import org.rstudio.studio.client.workbench.model.WorkbenchMetrics;
import org.rstudio.studio.client.workbench.prefs.model.RPrefs;
import org.rstudio.studio.client.workbench.prefs.model.SpellingPrefsContext;
import org.rstudio.studio.client.workbench.snippets.model.SnippetData;
import org.rstudio.studio.client.workbench.views.environment.model.DataPreviewResult;
import org.rstudio.studio.client.workbench.views.environment.model.DownloadInfo;
import org.rstudio.studio.client.workbench.views.environment.model.EnvironmentContextData;
import org.rstudio.studio.client.workbench.views.environment.model.EnvironmentFrame;
import org.rstudio.studio.client.workbench.views.environment.model.ObjectContents;
import org.rstudio.studio.client.workbench.views.environment.model.RObject;
import org.rstudio.studio.client.workbench.views.files.model.FileUploadToken;
import org.rstudio.studio.client.workbench.views.help.model.HelpInfo;
import org.rstudio.studio.client.workbench.views.history.model.HistoryEntry;
import org.rstudio.studio.client.workbench.views.output.lint.model.LintItem;
import org.rstudio.studio.client.workbench.views.packages.model.PackageInstallContext;
import org.rstudio.studio.client.workbench.views.packages.model.PackageState;
import org.rstudio.studio.client.workbench.views.packages.model.PackageUpdate;
import org.rstudio.studio.client.workbench.views.plots.model.Point;
import org.rstudio.studio.client.workbench.views.presentation.model.PresentationRPubsSource;
import org.rstudio.studio.client.workbench.views.source.editors.text.IconvListResult;
import org.rstudio.studio.client.workbench.views.source.model.CheckForExternalEditResult;
import org.rstudio.studio.client.workbench.views.source.model.CppCapabilities;
import org.rstudio.studio.client.workbench.views.source.model.CppCompletionResult;
import org.rstudio.studio.client.workbench.views.source.model.CppDiagnostic;
import org.rstudio.studio.client.workbench.views.source.model.CppSourceLocation;
import org.rstudio.studio.client.workbench.views.source.model.DataItem;
import org.rstudio.studio.client.workbench.views.source.model.RdShellResult;
import org.rstudio.studio.client.workbench.views.source.model.RnwChunkOptions;
import org.rstudio.studio.client.workbench.views.source.model.SourceDocument;
import org.rstudio.studio.client.workbench.views.vcs.dialog.CommitCount;
import org.rstudio.studio.client.workbench.views.vcs.dialog.CommitInfo;

import com.google.gwt.core.client.GWT;
import com.google.gwt.core.client.JavaScriptObject;
import com.google.gwt.core.client.JsArray;
import com.google.gwt.core.client.JsArrayInteger;
import com.google.gwt.core.client.JsArrayNumber;
import com.google.gwt.core.client.JsArrayString;
import com.google.gwt.http.client.URL;
import com.google.gwt.json.client.JSONArray;
import com.google.gwt.json.client.JSONBoolean;
import com.google.gwt.json.client.JSONNull;
import com.google.gwt.json.client.JSONNumber;
import com.google.gwt.json.client.JSONObject;
import com.google.gwt.json.client.JSONParser;
import com.google.gwt.json.client.JSONString;
import com.google.gwt.user.client.Random;
import com.google.inject.Inject;
import com.google.inject.Provider;
import com.google.inject.Singleton;

@Singleton
public class RemoteServer implements Server
{ 
   @Inject
   public RemoteServer(Session session, 
                       EventBus eventBus,
                       Satellite satellite,
                       final SatelliteManager satelliteManager,
                       Provider<ConsoleProcessFactory> pConsoleProcessFactory)
   {
      pConsoleProcessFactory_ = pConsoleProcessFactory;
      clientId_ = null;
      disconnected_ = false;
      listeningForEvents_ = false;
      session_ = session;
      eventBus_ = eventBus;
      satellite_ = satellite;
      serverAuth_ = new RemoteServerAuth(this);
      
      // define external event listener if we are the main window
      // (so we can forward to the satellites)
      ClientEventHandler externalListener = null;
      if (!satellite.isCurrentWindowSatellite())
      {
         externalListener = new ClientEventHandler() {
            @Override
            public void onClientEvent(JavaScriptObject clientEvent)
            {
               satelliteManager.dispatchEvent(clientEvent);     
            } 
         };
      }
      
      // create server event listener
      serverEventListener_ = new RemoteServerEventListener(this, 
                                                           externalListener);
   }
   
   // complete initialization now that the workbench is ready
   public void initializeForMainWorkbench()
   {
      // satellite windows should never call onWorkbenchReady
      if (satellite_.isCurrentWindowSatellite())
      {
         Debug.log("Satellite window cannot call onWorkbenchReady!");
         assert false;
      }
      
      // update state
      listeningForEvents_ = true;
      
      // only check credentials if we are in server mode
      if (session_.getSessionInfo().getMode().equals(SessionInfo.SERVER_MODE))
         serverAuth_.schedulePeriodicCredentialsUpdate();
      
      // start event listener
      serverEventListener_.start();
      
      // register satallite callback
      registerSatelliteCallback();
   }
   
   public void disconnect()
   {
      disconnected_ = true;
      serverEventListener_.stop();
   }
     
   public void log(int logEntryType, 
                   String logEntry, 
                   ServerRequestCallback<Void> requestCallback)
   {
      JSONArray params = new JSONArray();
      params.set(0, new JSONNumber(logEntryType));
      params.set(1, new JSONString(logEntry));
      sendRequest(LOG_SCOPE , LOG, params, requestCallback);
   }
   
   public void logException(ClientException e,
                            ServerRequestCallback<Void> requestCallback)
   {
      sendRequest(LOG_SCOPE, LOG_EXCEPTION, e, requestCallback);
   }
    
   public void clientInit(
                     final ServerRequestCallback<SessionInfo> requestCallback)
   {      
      // send init request (record clientId and version contained in response)
      sendRequest(RPC_SCOPE, 
                  CLIENT_INIT, 
                  new ServerRequestCallback<SessionInfo>() {

         public void onResponseReceived(SessionInfo sessionInfo)
         {
            clientId_ = sessionInfo.getClientId();
            clientVersion_ = sessionInfo.getClientVersion();
            requestCallback.onResponseReceived(sessionInfo);
         }
   
         public void onError(ServerError error)
         {
            requestCallback.onError(error);
         }
      });
   }
   
   private void setArrayString(JSONArray params, int index, List<String> what) {
      JSONArray array = new JSONArray();
      for (int i = 0; i < what.size(); i++)
         array.set(i, new JSONString(what.get(i)));
      params.set(index, array);
   }
   
   private void setArrayString(JSONArray params, int index, JsArrayString what) {
      JSONArray array = new JSONArray();
      for (int i = 0; i < what.length(); i++)
         array.set(i, new JSONString(what.get(i)));
      params.set(index, array);
   }
   
   private void setArrayNumber(JSONArray params, int index, List<Integer> what) {
      JSONArray array = new JSONArray();
      for (int i = 0; i < what.size(); i++)
         array.set(i, new JSONNumber(what.get(i)));
      params.set(index, array);
   }
   
   // accept application agreement
   public void acceptAgreement(Agreement agreement, 
                               ServerRequestCallback<Void> requestCallback)
   {
      sendRequest(RPC_SCOPE, 
                  ACCEPT_AGREEMENT, 
                  agreement.getHash(),
                  requestCallback);
   }
   
   
   public void suspendSession(boolean force,
                              ServerRequestCallback<Void> requestCallback)
   {
      sendRequest(RPC_SCOPE, SUSPEND_SESSION, force, requestCallback);
   }
   

   public void handleUnsavedChangesCompleted(
                            boolean handled,
                            ServerRequestCallback<Void> requestCallback)
   {
      sendRequest(RPC_SCOPE, 
                  HANDLE_UNSAVED_CHANGES_COMPLETED, 
                  handled, 
                  requestCallback);
   }
   
   public void quitSession(boolean saveWorkspace, 
                           String switchToProject,
                           ServerRequestCallback<Boolean> requestCallback)
   {
      JSONArray params = new JSONArray();
      params.set(0, JSONBoolean.getInstance(saveWorkspace));
      params.set(1, new JSONString(StringUtil.notNull(switchToProject)));
      sendRequest(RPC_SCOPE, QUIT_SESSION, params, requestCallback);
   }
   
   public void updateCredentials()
   {
      serverAuth_.attemptToUpdateCredentials();
   }
   
   public String getApplicationURL(String pathName)
   {
      // if accessing a URL is the first thing we do after being
      // suspended ensure that events flow right away
      ensureListeningForEvents();
      
      // return the url
      return GWT.getHostPageBaseURL() + pathName;
   }
   
   public void suspendForRestart(SuspendOptions options,
                                 ServerRequestCallback<Void> requestCallback)
   {
      sendRequest(RPC_SCOPE, SUSPEND_FOR_RESTART, options, requestCallback);
   }
   
   public void ping(ServerRequestCallback<Void> requestCallback)
   {
      sendRequest(RPC_SCOPE, PING, requestCallback);
   }
  
   
   public void setWorkbenchMetrics(WorkbenchMetrics metrics,
                                   ServerRequestCallback<Void> requestCallback)
   {
      sendRequest(RPC_SCOPE, 
                  SET_WORKBENCH_METRICS, 
                  metrics, 
                  requestCallback);
   }

   public void setPrefs(RPrefs rPrefs,
                        JavaScriptObject uiPrefs,
                        ServerRequestCallback<Void> requestCallback)
   {
      JSONArray params = new JSONArray();
      params.set(0, new JSONObject(rPrefs));
      params.set(1, new JSONObject(uiPrefs));
      sendRequest(RPC_SCOPE, SET_PREFS, params, requestCallback);
}
   
   public void setUiPrefs(JavaScriptObject uiPrefs,
                          ServerRequestCallback<Void> requestCallback)
   {
      sendRequest(RPC_SCOPE,
                  SET_UI_PREFS,
                  uiPrefs,
                  requestCallback);
   }

   public void getRPrefs(ServerRequestCallback<RPrefs> requestCallback)
   {
      sendRequest(RPC_SCOPE,
                  GET_R_PREFS,
                  requestCallback);
   }

   public void updateClientState(JavaScriptObject temporary,
                                 JavaScriptObject persistent,
                                 JavaScriptObject projectPersistent,
                                 ServerRequestCallback<Void> requestCallback)
   {
      JSONArray params = new JSONArray();
      params.set(0, new JSONObject(temporary));
      params.set(1, new JSONObject(persistent));
      params.set(2, new JSONObject(projectPersistent));
      sendRequest(RPC_SCOPE,
                  SET_CLIENT_STATE,
                  params,
                  requestCallback);
   }
   
   public void userPromptCompleted(int response, 
                                  ServerRequestCallback<Void> requestCallback)
   {
      sendRequest(RPC_SCOPE, USER_PROMPT_COMPLETED, response, requestCallback);
   }
   
   public void getTerminalOptions(
                     ServerRequestCallback<TerminalOptions> requestCallback)
   {
      sendRequest(RPC_SCOPE, GET_TERMINAL_OPTIONS, requestCallback);
   }
   
   public void startShellDialog(
                    ServerRequestCallback<ConsoleProcess> requestCallback)
   {
      sendRequest(RPC_SCOPE, 
                  START_SHELL_DIALOG,  
                  new ConsoleProcessCallbackAdapter(requestCallback));
   }
   
   public void getInitMessages(ServerRequestCallback<String> requestCallback)
   {
      sendRequest(META_SCOPE,
                  GET_INIT_MESSAGES,
                  requestCallback);
   }
   
   public void searchCode(
         String term, 
         int maxResults,
         ServerRequestCallback<CodeSearchResults> requestCallback)
   {
      JSONArray params = new JSONArray();
      params.set(0, new JSONString(term));
      params.set(1, new JSONNumber(maxResults));
      sendRequest(RPC_SCOPE, SEARCH_CODE, params, requestCallback);
   }
   
   public void getFunctionDefinition(
         String line, 
         int pos,
         ServerRequestCallback<FunctionDefinition> requestCallback)
   {
      JSONArray params = new JSONArray();
      params.set(0, new JSONString(line));
      params.set(1, new JSONNumber(pos));
      sendRequest(RPC_SCOPE, 
                  GET_FUNCTION_DEFINITION, 
                  params, 
                  requestCallback);
   }
   
   public void findFunctionInSearchPath(
         String line, 
         int pos,
         String fromWhere,
         ServerRequestCallback<SearchPathFunctionDefinition> requestCallback)
   {
      JSONArray params = new JSONArray();
      params.set(0, new JSONString(line));
      params.set(1, new JSONNumber(pos));
      params.set(2, fromWhere != null ? new JSONString(fromWhere) :
                                        JSONNull.getInstance());
      sendRequest(RPC_SCOPE, 
                  FIND_FUNCTION_IN_SEARCH_PATH, 
                  params, 
                  requestCallback);
   }


   public void getSearchPathFunctionDefinition(
         String name,
         String namespace,
         ServerRequestCallback<SearchPathFunctionDefinition> requestCallback)
   {
      JSONArray params = new JSONArray();
      params.set(0, new JSONString(name));
      params.set(1, new JSONString(namespace));
      sendRequest(RPC_SCOPE, 
                  GET_SEARCH_PATH_FUNCTION_DEFINITION, 
                  params, 
                  requestCallback);
   }
   
   public void getMethodDefinition(
         String name,
         ServerRequestCallback<SearchPathFunctionDefinition> requestCallback)
   {
      sendRequest(RPC_SCOPE, GET_METHOD_DEFINITION, name, requestCallback);
   }

   public void consoleInput(String consoleInput,
                            ServerRequestCallback<Void> requestCallback)
   {
      sendRequest(RPC_SCOPE, CONSOLE_INPUT, consoleInput, requestCallback);
   }
   
   public void resetConsoleActions(ServerRequestCallback<Void> requestCallback)
   {
      sendRequest(RPC_SCOPE, RESET_CONSOLE_ACTIONS, requestCallback);
   }

   public void processStart(String handle,
                            ServerRequestCallback<Void> requestCallback)
   {
      sendRequest(RPC_SCOPE, PROCESS_START, handle, requestCallback);
   }

   @Override
   public void processInterrupt(String handle,
                                ServerRequestCallback<Void> requestCallback)
   {
      sendRequest(RPC_SCOPE, PROCESS_INTERRUPT, handle, requestCallback);
   }
   
   @Override
   public void processReap(String handle,
                           ServerRequestCallback<Void> requestCallback)
   {
      sendRequest(RPC_SCOPE, PROCESS_REAP, handle, requestCallback);
   }

   @Override
   public void processWriteStdin(String handle,
                                 ShellInput input,
                                 ServerRequestCallback<Void> requestCallback)
   {
      JSONArray params = new JSONArray();
      params.set(0, new JSONString(handle));
      params.set(1, new JSONObject(input));
      sendRequest(RPC_SCOPE, PROCESS_WRITE_STDIN, params, requestCallback);
   }


   public void interrupt(ServerRequestCallback<Void> requestCallback)
   {
      sendRequest(RPC_SCOPE, INTERRUPT, requestCallback);
   }
   
   public void abort(String nextProj,
                     ServerRequestCallback<Void> requestCallback)
   {
      JSONArray params = new JSONArray();
      params.set(0, new JSONString(StringUtil.notNull(nextProj)));
      sendRequest(RPC_SCOPE, ABORT, params, requestCallback);
   }
   
   public void goToCppDefinition(
                  String docPath, 
                  int line, 
                  int column,
                  ServerRequestCallback<CppSourceLocation> requestCallback)
   {
      JSONArray params = new JSONArray();
      params.set(0, new JSONString(docPath));
      params.set(1, new JSONNumber(line));
      params.set(2, new JSONNumber(column));
      sendRequest(RPC_SCOPE, "go_to_cpp_definition", params, requestCallback);
   }
   
   public void findCppUsages(
                  String docPath,
                  int line,
                  int column,
                  ServerRequestCallback<Void> requestCallback)
   {
      JSONArray params = new JSONArray();
      params.set(0, new JSONString(docPath));
      params.set(1, new JSONNumber(line));
      params.set(2, new JSONNumber(column));
      sendRequest(RPC_SCOPE, "find_cpp_usages", params, requestCallback);
   }
   
   public void getCppCompletions(
                  String docPath,
                  int line, 
                  int column,
                  String userText,
                  ServerRequestCallback<CppCompletionResult> requestCallback)
   {
      JSONArray params = new JSONArray();
      params.set(0, new JSONString(docPath));
      params.set(1, new JSONNumber(line));
      params.set(2, new JSONNumber(column));
      params.set(3,  new JSONString(userText));
      sendRequest(RPC_SCOPE, "get_cpp_completions", params, requestCallback);
   }
   
   public void getCppDiagnostics(
                 String docPath,
                 ServerRequestCallback<JsArray<CppDiagnostic>> requestCallback)
   {
      sendRequest(RPC_SCOPE, "get_cpp_diagnostics", docPath, requestCallback);
   }
   
   public void printCppCompletions(String docId, 
                                   String docPath, 
                                   String docContents,
                                   boolean docDirty,
                                   int line, 
                                   int column,
                                   ServerRequestCallback<Void> requestCallback)
   {
      JSONArray params = new JSONArray();
      params.set(0, new JSONString(docId));
      params.set(1, new JSONString(docPath));
      params.set(2, new JSONString(docContents));
      params.set(3,  JSONBoolean.getInstance(docDirty));
      params.set(4, new JSONNumber(line));
      params.set(5, new JSONNumber(column));
      sendRequest(RPC_SCOPE, "print_cpp_completions", params, requestCallback);
   }
   
   public void isFunction(
         String functionString,
         String envString,
         ServerRequestCallback<Boolean> requestCallback)
   {
      JSONArray params = new JSONArray();
      params.set(0, new JSONString(functionString));
      params.set(1, new JSONString(envString));
      sendRequest(RPC_SCOPE, IS_FUNCTION, params, requestCallback);
   }
   
   public void getDplyrJoinCompletionsString(
         String token,
         String string,
         String cursorPos,
         ServerRequestCallback<Completions> requestCallback)
   {
      JSONArray params = new JSONArray();
      params.set(0, new JSONString(token));
      params.set(1, new JSONString(string));
      params.set(2, new JSONString(cursorPos));
      sendRequest(
            RPC_SCOPE,
            GET_DPLYR_JOIN_COMPLETIONS_STRING,
            params,
            requestCallback);
   }
   
   public void getDplyrJoinCompletions(
         String token,
         String leftDataName,
         String rightDataName,
         String verb,
         String cursorPos,
         ServerRequestCallback<Completions> requestCallback)
   {
      JSONArray params = new JSONArray();
      params.set(0, new JSONString(token));
      params.set(1, new JSONString(leftDataName));
      params.set(2, new JSONString(rightDataName));
      params.set(3, new JSONString(verb));
      params.set(4, new JSONString(cursorPos));
      sendRequest(
            RPC_SCOPE,
            GET_DPLYR_JOIN_COMPLETIONS,
            params,
            requestCallback);
   }
   
   public void getArgs(String name,
                       String source,
                       ServerRequestCallback<String> requestCallback)
   {
      JSONArray params = new JSONArray();
      params.set(0, new JSONString(name));
      params.set(1, new JSONString(source));
      sendRequest(
            RPC_SCOPE,
            GET_ARGS,
            params,
            requestCallback);
   }
   
   public void saveSnippets(JsArray<SnippetData> snippets,
                            ServerRequestCallback<Void> callback)
   {
      sendRequest(RPC_SCOPE, "save_snippets", snippets, callback);
   }
   
   public void getCompletions(
         String token,
         List<String> assocData,
         List<Integer> dataType,
         List<Integer> numCommas,
         String chainObjectName,
         String functionCallString,
         JsArrayString additionalArgs,
         JsArrayString excludeArgs,
         boolean excludeArgsFromObject,
         String filePath,
         String documentId,
         ServerRequestCallback<Completions> requestCallback)
   {
      JSONArray params = new JSONArray();
      params.set(0, new JSONString(token));
      setArrayString(params, 1, assocData);
      setArrayNumber(params, 2, dataType);
      setArrayNumber(params, 3, numCommas);
      params.set(4, new JSONString(chainObjectName));
      params.set(5, new JSONString(functionCallString));
      setArrayString(params, 6, additionalArgs);
      setArrayString(params, 7, excludeArgs);
      params.set(8, JSONBoolean.getInstance(excludeArgsFromObject));
      params.set(9, new JSONString(filePath));
      params.set(10, new JSONString(documentId));
      
      sendRequest(RPC_SCOPE,
                  GET_COMPLETIONS,
                  params,
                  requestCallback);
   }
   
   public void getHelpAtCursor(String line, int cursorPos,
                               ServerRequestCallback<Void> requestCallback)
   {
      JSONArray params = new JSONArray();
      params.set(0, new JSONString(line));
      params.set(1, new JSONNumber(cursorPos));
      sendRequest(RPC_SCOPE,
                  GET_HELP_AT_CURSOR,
                  params,
                  requestCallback) ;
   }
   
   public void removeAllObjects(boolean includeHidden,
                                ServerRequestCallback<Void> requestCallback)
   {
      sendRequest(RPC_SCOPE,
                  REMOVE_ALL_OBJECTS,
                  includeHidden,
                  requestCallback);
   }

   @Override
   public void removeObjects(List<String> objectNames,
                             ServerRequestCallback<Void> requestCallback)
   {
      JSONArray params = new JSONArray();
      params.set(0, JSONUtils.toJSONStringArray(objectNames));
      sendRequest(RPC_SCOPE,
                  REMOVE_OBJECTS,
                  params,
                  requestCallback);
   }

   public void downloadDataFile(
                  String dataFileUrl,
                  ServerRequestCallback<DownloadInfo> requestCallback)
   {
      sendRequest(RPC_SCOPE,
                  DOWNLOAD_DATA_FILE,
                  dataFileUrl,
                  requestCallback);
   }

   public void getDataPreview(String dataFilePath,
                              ServerRequestCallback<DataPreviewResult> requestCallback)
   {
      sendRequest(RPC_SCOPE,
                  GET_DATA_PREVIEW,
                  dataFilePath,
                  requestCallback);
   }

   public void getOutputPreview(String dataFilePath,
                                boolean heading,
                                String separator,
                                String decimal,
                                String quote,
                                ServerRequestCallback<DataPreviewResult> requestCallback)
   {
      JSONArray params = new JSONArray();
      params.set(0, new JSONString(dataFilePath));
      params.set(1, JSONBoolean.getInstance(heading));
      params.set(2, new JSONString(separator));
      params.set(3, new JSONString(decimal));
      params.set(4, new JSONString(quote));

      sendRequest(RPC_SCOPE,
                  GET_OUTPUT_PREVIEW,
                  params,
                  requestCallback);
   }

   public void editCompleted(String text,
                             ServerRequestCallback<Void> requestCallback)
   {
      sendRequest(RPC_SCOPE, EDIT_COMPLETED, text, requestCallback);
   }
   
   public void chooseFileCompleted(String file, 
                                   ServerRequestCallback<Void> requestCallback)
   {
      sendRequest(RPC_SCOPE, CHOOSE_FILE_COMPLETED, file, requestCallback);
   }


   public void getPackageState(
         boolean manual,
         ServerRequestCallback<PackageState> requestCallback)
   {
      JSONArray params = new JSONArray();
      params.set(0, JSONBoolean.getInstance(manual));
      sendRequest(RPC_SCOPE, GET_PACKAGE_STATE, params, requestCallback);
   }
   
   public void getPackageInstallContext(
               ServerRequestCallback<PackageInstallContext> requestCallback)
   {
      sendRequest(RPC_SCOPE, GET_PACKAGE_INSTALL_CONTEXT, requestCallback);
   }
   
   public void isPackageLoaded(
                       String packageName,
                       String libName,
                       ServerRequestCallback<Boolean> requestCallback)
   {
      JSONArray params = new JSONArray();
      params.set(0, new JSONString(packageName));
      params.set(1, new JSONString(libName));
      sendRequest(RPC_SCOPE, IS_PACKAGE_LOADED, params, requestCallback);
   }
   
   public void availablePackages(
         String repository,
         ServerRequestCallback<JsArrayString> requestCallback)
   {
      sendRequest(RPC_SCOPE, AVAILABLE_PACKAGES, repository, requestCallback);
   }
   
   public void checkForPackageUpdates(
         ServerRequestCallback<JsArray<PackageUpdate>> requestCallback)
   {
      sendRequest(RPC_SCOPE, CHECK_FOR_PACKAGE_UPDATES, requestCallback);
   }
   
   public void initDefaultUserLibrary(
                              ServerRequestCallback<Void> requestCallback)
   {
      sendRequest(RPC_SCOPE, INIT_DEFAULT_USER_LIBRARY, requestCallback);
   }
   
   public void loadedPackageUpdatesRequired(
                              List<String> packages,
                              ServerRequestCallback<Boolean> requestCallback)
   {
      JSONArray params = new JSONArray();
      params.set(0, new JSONArray(JsUtil.toJsArrayString(packages)));
      sendRequest(RPC_SCOPE, 
                  LOADED_PACKAGE_UPDATES_REQUIRED, 
                  params, 
                  requestCallback);
   }
   
   public void ignoreNextLoadedPackageCheck(
                              ServerRequestCallback<Void> requestCallback)
   {
      sendRequest(RPC_SCOPE, IGNORE_NEXT_LOADED_PACKAGE_CHECK, requestCallback);
   }

   public void setCRANMirror(CRANMirror mirror,
                             ServerRequestCallback<Void> requestCallback)
   {
      sendRequest(RPC_SCOPE, SET_CRAN_MIRROR, mirror, requestCallback);
   }
   
   public void getCRANMirrors(
                  ServerRequestCallback<JsArray<CRANMirror>> requestCallback)
   {
      sendRequest(RPC_SCOPE, GET_CRAN_MIRRORS, requestCallback);
   }
   
   public void suggestTopics(String prefix,
                             ServerRequestCallback<JsArrayString> requestCallback)
   {
      sendRequest(RPC_SCOPE, "suggest_topics", prefix, requestCallback);
   }

   public void getHelp(String topic,
                       String packageName,
                       int options,
                       ServerRequestCallback<HelpInfo> requestCallback)
   {
      JSONArray params = new JSONArray();
      params.set(0, new JSONString(topic));
      if (packageName != null)
         params.set(1, new JSONString(packageName));
      else
         params.set(1, JSONNull.getInstance());
      params.set(2, new JSONNumber(options));
      
      sendRequest(RPC_SCOPE, GET_HELP, params, requestCallback);
   }
   
   public void showHelpTopic(String what, String from, int type)
   {
      JSONArray params = new JSONArray() ;
      params.set(0, new JSONString(what)) ;
      params.set(1, from != null 
                       ? new JSONString(from)
                       : JSONNull.getInstance()) ;
      params.set(2, new JSONNumber(type));
      
      sendRequest(RPC_SCOPE,
                  SHOW_HELP_TOPIC,
                  params,
                  null) ;
   }
   
   public void search(String query, 
                      ServerRequestCallback<JsArrayString> requestCallback)
   {
      sendRequest(RPC_SCOPE,
                  SEARCH,
                  query,
                  requestCallback) ;
   }
   
   @Override
   public void stat(String path,
                    ServerRequestCallback<FileSystemItem> requestCallback)
   {
      sendRequest(RPC_SCOPE, STAT, path, requestCallback);
   }
   
   @Override
   public void isTextFile(String path,
                          ServerRequestCallback<Boolean> requestCallback)
   {
      sendRequest(RPC_SCOPE, IS_TEXT_FILE, path, requestCallback);
   }
   
   @Override
   public void getFileContents(String path,
                               String encoding,
                               ServerRequestCallback<String> requestCallback)
   {
      JSONArray paramArray = new JSONArray();
      paramArray.set(0, new JSONString(path));
      paramArray.set(1, new JSONString(encoding));
      
      sendRequest(RPC_SCOPE, "get_file_contents", paramArray, requestCallback);
   }

   @Override
   public void listFiles(
                  FileSystemItem directory,
                  boolean monitor,
                  ServerRequestCallback<JsArray<FileSystemItem>> requestCallback)
   {
      JSONArray paramArray = new JSONArray();
      paramArray.set(0, new JSONString(directory.getPath()));
      paramArray.set(1, JSONBoolean.getInstance(monitor));
      
      sendRequest(RPC_SCOPE, 
                  LIST_FILES, 
                  paramArray, 
                  requestCallback);    
   }

   public void listAllFiles(String path,
                            String pattern,
                            ServerRequestCallback<JsArrayString> requestCallback)
   {
      JSONArray params = new JSONArray();
      params.set(0, new JSONString(path));
      params.set(1, new JSONString(pattern));
      sendRequest(RPC_SCOPE,
                  LIST_ALL_FILES,
                  params,
                  requestCallback);
   }

   public void createFolder(FileSystemItem folder,
                            ServerRequestCallback<Void> requestCallback)
   {
      sendRequest(RPC_SCOPE, 
                  CREATE_FOLDER, 
                  folder.getPath(), 
                  requestCallback);
   }

   public void deleteFiles(ArrayList<FileSystemItem> files,
                           ServerRequestCallback<Void> requestCallback)
   {
      JSONArray paramArray = new JSONArray();
      JSONArray pathArray = new JSONArray();
      for (int i=0; i<files.size(); i++)
         pathArray.set(i, new JSONString(files.get(i).getPath()));
      paramArray.set(0, pathArray);

      sendRequest(RPC_SCOPE, DELETE_FILES, paramArray, requestCallback);
   }
   
   public void copyFile(FileSystemItem sourceFile,
                        FileSystemItem targetFile,
                        boolean ovewrite,
                        ServerRequestCallback<Void> requestCallback)
   {
      JSONArray paramArray = new JSONArray();
      paramArray.set(0, new JSONString(sourceFile.getPath()));
      paramArray.set(1, new JSONString(targetFile.getPath()));
      paramArray.set(2, JSONBoolean.getInstance(ovewrite));
      
      sendRequest(RPC_SCOPE, COPY_FILE, paramArray, requestCallback);
   }


   public void moveFiles(ArrayList<FileSystemItem> files,
                         FileSystemItem targetDirectory,
                         ServerRequestCallback<Void> requestCallback)
   {
      JSONArray paramArray = new JSONArray();

      JSONArray pathArray = new JSONArray();
      for (int i=0; i<files.size(); i++)
         pathArray.set(i, new JSONString(files.get(i).getPath()));

      paramArray.set(0, pathArray);
      paramArray.set(1, new JSONString(targetDirectory.getPath()));

      sendRequest(RPC_SCOPE, MOVE_FILES, paramArray, requestCallback);
   }

   public void renameFile(FileSystemItem file, 
                          FileSystemItem targetFile,
                          ServerRequestCallback<Void> requestCallback)
   {
      JSONArray paramArray = new JSONArray();
      paramArray.set(0, new JSONString(file.getPath()));
      paramArray.set(1, new JSONString(targetFile.getPath()));

      sendRequest(RPC_SCOPE, RENAME_FILE, paramArray, requestCallback);
   }

   public String getFileUrl(FileSystemItem file)
   {
      if (Desktop.isDesktop())
      {
         return Desktop.getFrame().getUriForPath(file.getPath());
      }
      
      if (!file.isDirectory())
      {
         if (file.isWithinHome())
         {
            return getApplicationURL(FILES_SCOPE) + "/" + file.homeRelativePath();
         }
         else
         {
            String url = getApplicationURL(FILE_SHOW);
            url += "?path=" + URL.encodeQueryString(file.getPath());
            return url;
         }  
      }
      else
      {
         return null;
      }
   }
   
   // get file upload base url
   public String getFileUploadUrl()
   {
      return getApplicationURL(UPLOAD_SCOPE);
   }
      
   public void completeUpload(FileUploadToken token,
                              boolean commit,
                              ServerRequestCallback<Void> requestCallback)
   {
      JSONArray paramArray = new JSONArray();
      paramArray.set(0, new JSONObject(token));
      paramArray.set(1, JSONBoolean.getInstance(commit));
      sendRequest(RPC_SCOPE, COMPLETE_UPLOAD, paramArray, requestCallback);
   }
   
   public String getFileExportUrl(String name, FileSystemItem file)
   {
      return getApplicationURL(EXPORT_SCOPE) + "/" + URL.encodePathSegment(name) + "?" +
         "name=" + URL.encodeQueryString(name) + "&" +
         "file=" + URL.encodeQueryString(file.getPath());
   }
   
   
   public String getFileExportUrl(String name,
                                  FileSystemItem parentDirectory,
                                  ArrayList<String> filenames)
   {
      // build url params for files
      StringBuilder files = new StringBuilder();
      for (int i = 0; i<filenames.size(); i++)
      {
         files.append("file").append(i).append("=");
         files.append(URL.encodeQueryString(filenames.get(i)));
         files.append("&");
      }
         
      // return url
      return getApplicationURL(EXPORT_SCOPE) + "/" + URL.encodePathSegment(name) + "?" +
        "name=" + URL.encodeQueryString(name) + "&" +
        "parent=" + URL.encodeQueryString(parentDirectory.getPath()) + "&" +
         files.toString();
   }
   
   
   // get graphics url
   public String getGraphicsUrl(String filename)
   {
      return getApplicationURL(GRAPHICS_SCOPE) + "/" + filename;
   }
   
   public String getPlotExportUrl(String type, 
                                  int width, 
                                  int height, 
                                  boolean attachment)
   {
      // build preview URL
      String previewURL = getGraphicsUrl("plot." + type);
      previewURL += "?";
      previewURL += "width=" + width;
      previewURL += "&";
      previewURL += "height=" + height;
      // append random number to default over-aggressive image caching
      // by browsers
      previewURL += "&randomizer=" + Random.nextInt();
      if (attachment)
         previewURL += "&attachment=1";
      
      return previewURL;
   }
   
   public void nextPlot(ServerRequestCallback<Void> requestCallback)
   {
      sendRequest(RPC_SCOPE, NEXT_PLOT, requestCallback);
   }
   
   public void previousPlot(ServerRequestCallback<Void> requestCallback)
   {
      sendRequest(RPC_SCOPE, PREVIOUS_PLOT, requestCallback);
   }
   
   public void removePlot(ServerRequestCallback<Void> requestCallback)
   {
      sendRequest(RPC_SCOPE, REMOVE_PLOT, requestCallback);
   }
   
   public void clearPlots(ServerRequestCallback<Void> requestCallback)
   {
      sendRequest(RPC_SCOPE, CLEAR_PLOTS, requestCallback);
   }
   
   public void refreshPlot(ServerRequestCallback<Void> requestCallback)
   {
      sendRequest(RPC_SCOPE, REFRESH_PLOT, requestCallback);
   }
   
   public void savePlotAs(FileSystemItem file,
                          String format,
                          int width,
                          int height,
                          boolean overwrite,
                          ServerRequestCallback<Bool> requestCallback)
   {
      JSONArray params = new JSONArray();
      params.set(0, new JSONString(file.getPath()));
      params.set(1, new JSONString(format));
      params.set(2, new JSONNumber(width));
      params.set(3, new JSONNumber(height));
      params.set(4, JSONBoolean.getInstance(overwrite));
      sendRequest(RPC_SCOPE, SAVE_PLOT_AS, params, requestCallback);
   }
   
   public void savePlotAsPdf(FileSystemItem file,
                             double widthInches,
                             double heightInches,
                             boolean useCairoPdf,
                             boolean overwrite,
                             ServerRequestCallback<Bool> requestCallback)
   {
      JSONArray params = new JSONArray();
      params.set(0, new JSONString(file.getPath()));
      params.set(1, new JSONNumber(widthInches));
      params.set(2, new JSONNumber(heightInches));
      params.set(3, JSONBoolean.getInstance(useCairoPdf));
      params.set(4, JSONBoolean.getInstance(overwrite));
      sendRequest(RPC_SCOPE, SAVE_PLOT_AS_PDF, params, requestCallback);
   }
   
   public void copyPlotToClipboardMetafile(
                              int width, 
                              int height,
                              ServerRequestCallback<Void> requestCallback)
   {
      JSONArray params = new JSONArray();
      params.set(0, new JSONNumber(width));
      params.set(1, new JSONNumber(height));
      sendRequest(RPC_SCOPE, 
                  COPY_PLOT_TO_CLIPBOARD_METAFILE, 
                  params, 
                  requestCallback);
   }
   
   @Override
   public void copyPlotToCocoaPasteboard(
                                 int width, 
                                 int height,
                                 ServerRequestCallback<Void> requestCallback)
   {
      JSONArray params = new JSONArray();
      params.set(0, new JSONNumber(width));
      params.set(1, new JSONNumber(height));
      sendRequest(RPC_SCOPE, 
                  COPY_PLOT_TO_COCOA_PASTEBOARD, 
                  params, 
                  requestCallback);
   }
   
   public void getUniqueSavePlotStem(String directory,
                                  ServerRequestCallback<String> requestCallback)
   {
      sendRequest(RPC_SCOPE, GET_UNIQUE_SAVE_PLOT_STEM, directory, requestCallback);
   }
   
   public void getSavePlotContext(
                  String directory,
                  ServerRequestCallback<SavePlotAsImageContext> requestCallback)
   {
      sendRequest(RPC_SCOPE, 
                  GET_SAVE_PLOT_CONTEXT, 
                  directory, 
                  requestCallback);
   }

   public void locatorCompleted(Point point,
                                ServerRequestCallback<Void> requestCallback)
   {
      sendRequest(RPC_SCOPE, LOCATOR_COMPLETED, point, requestCallback);
   }
   
   public void setManipulatorValues(JSONObject values,
                                    ServerRequestCallback<Void> requestCallback)
   {
      JSONArray params = new JSONArray();
      params.set(0, values);
      sendRequest(RPC_SCOPE, SET_MANIPULATOR_VALUES, params, requestCallback);
   }
   
   public void manipulatorPlotClicked(
                                 int x, 
                                 int y, 
                                 ServerRequestCallback<Void> requestCallback)
   {
      JSONArray params = new JSONArray();
      params.set(0, new JSONNumber(x));
      params.set(1, new JSONNumber(y));
      sendRequest(RPC_SCOPE, MANIPULATOR_PLOT_CLICKED, params, requestCallback);
   }
   
   public void getNewProjectContext(
                        ServerRequestCallback<NewProjectContext> callback)
   {
      sendRequest(RPC_SCOPE, GET_NEW_PROJECT_CONTEXT, callback);
   }
   
   @Override
   public void executeRCode(String code,
                            ServerRequestCallback<String> requestCallback)
   {
      JSONArray params = new JSONArray();
      params.set(0,  new JSONString(code));
      sendRequest(RPC_SCOPE, EXECUTE_R_CODE, params, requestCallback);
   }
   
   public void createProject(String projectFile,
                             NewPackageOptions newPackageOptions,
                             NewShinyAppOptions newShinyAppOptions,
                             ServerRequestCallback<Void> requestCallback)
   {
      JSONArray params = new JSONArray();
      params.set(0, new JSONString(projectFile));
      params.set(1, newPackageOptions != null ?
               new JSONObject(newPackageOptions) : JSONNull.getInstance());
      params.set(2, newShinyAppOptions != null ?
            new JSONObject(newShinyAppOptions) : JSONNull.getInstance());
      sendRequest(RPC_SCOPE, CREATE_PROJECT, params, requestCallback);
   }
   
   public void packageSkeleton(String packageName,
                               String packageDirectory,
                               JsArrayString sourceFiles,
                               boolean usingRcpp,
                               ServerRequestCallback<RResult<Void>> requestCallback)
   {
      JSONArray params = new JSONArray();
      params.set(0, new JSONString(packageName));
      params.set(1, new JSONString(packageDirectory));
      setArrayString(params, 2, sourceFiles);
      params.set(3, JSONBoolean.getInstance(usingRcpp));
      
      sendRequest(RPC_SCOPE, PACKAGE_SKELETON, params, requestCallback);
   }
   
   public void readProjectOptions(ServerRequestCallback<RProjectOptions> callback)
   {
      sendRequest(RPC_SCOPE, READ_PROJECT_OPTIONS, callback);
   }
   
   public void writeProjectOptions(RProjectOptions options,
                                  ServerRequestCallback<Void> callback)
   {
      sendRequest(RPC_SCOPE, WRITE_PROJECT_OPTIONS, options, callback);
   }
   
   public void writeProjectVcsOptions(RProjectVcsOptions options,
                                      ServerRequestCallback<Void> callback)
   {
      sendRequest(RPC_SCOPE, WRITE_PROJECT_VCS_OPTIONS, options, callback);
   }
   
   public void newDocument(String filetype,
                           String contents,
                           JsObject properties,
                           ServerRequestCallback<SourceDocument> requestCallback)
   {
      JSONArray params = new JSONArray();
      params.set(0, new JSONString(filetype));
      params.set(1, contents != null ? new JSONString(contents) :
                                       JSONNull.getInstance()); 
      params.set(2, new JSONObject(properties));
      sendRequest(RPC_SCOPE, NEW_DOCUMENT, params, requestCallback);
   }

   public void openDocument(String path,
                            String filetype,
                            String encoding,
                            ServerRequestCallback<SourceDocument> requestCallback)
   {
      JSONArray params = new JSONArray();
      params.set(0, new JSONString(path));
      params.set(1, new JSONString(filetype));
      params.set(2, encoding != null ? new JSONString(encoding) 
                                     : JSONNull.getInstance());
      sendRequest(RPC_SCOPE, OPEN_DOCUMENT, params, requestCallback);
   }

   public void saveDocument(String id,
                            String path,
                            String fileType,
                            String encoding,
                            String foldSpec,
                            String contents,
                            ServerRequestCallback<String> requestCallback)
   {
      JSONArray params = new JSONArray();
      params.set(0, new JSONString(id));
      params.set(1, path == null ? JSONNull.getInstance() : new JSONString(path));
      params.set(2, fileType == null ? JSONNull.getInstance() : new JSONString(fileType));
      params.set(3, encoding == null ? JSONNull.getInstance() : new JSONString(encoding));
      params.set(4, new JSONString(StringUtil.notNull(foldSpec)));
      params.set(5, new JSONString(contents));
      sendRequest(RPC_SCOPE, SAVE_DOCUMENT, params, requestCallback);
   }

   public void saveDocumentDiff(String id,
                                String path,
                                String fileType,
                                String encoding,
                                String foldSpec,
                                String replacement,
                                int offset,
                                int length,
                                String hash,
                                ServerRequestCallback<String> requestCallback)
   {
      JSONArray params = new JSONArray();
      params.set(0, new JSONString(id));
      params.set(1, path == null ? JSONNull.getInstance() : new JSONString(path));
      params.set(2, fileType == null ? JSONNull.getInstance() : new JSONString(fileType));
      params.set(3, encoding == null ? JSONNull.getInstance() : new JSONString(encoding));
      params.set(4, new JSONString(StringUtil.notNull(foldSpec)));
      params.set(5, new JSONString(replacement));
      params.set(6, new JSONNumber(offset));
      params.set(7, new JSONNumber(length));
      params.set(8, new JSONString(hash));
      sendRequest(RPC_SCOPE, SAVE_DOCUMENT_DIFF, params, requestCallback);
   }

   public void checkForExternalEdit(
         String id,
         ServerRequestCallback<CheckForExternalEditResult> requestCallback)
   {
      sendRequest(RPC_SCOPE, CHECK_FOR_EXTERNAL_EDIT, id, requestCallback);
   }

   public void ignoreExternalEdit(String id,
                                  ServerRequestCallback<Void> requestCallback)
   {
      sendRequest(RPC_SCOPE, IGNORE_EXTERNAL_EDIT, id, requestCallback);
   }

   public void closeDocument(String id,
                             ServerRequestCallback<Void> requestCallback)
   {
      sendRequest(RPC_SCOPE, CLOSE_DOCUMENT, id, requestCallback);
   }

   public void closeAllDocuments(ServerRequestCallback<Void> requestCallback)
   {
      sendRequest(RPC_SCOPE, CLOSE_ALL_DOCUMENTS, requestCallback);
   }
   
   public void getSourceTemplate(String name,
                                 String template,
                                 ServerRequestCallback<String> requestCallback)
   {
      JSONArray params = new JSONArray();
      params.set(0, new JSONString(name));
      params.set(1, new JSONString(template));
      sendRequest(RPC_SCOPE, GET_SOURCE_TEMPLATE, params, requestCallback);
   }
   
   public void createRdShell(
                        String name,
                        String type,
                        ServerRequestCallback<RdShellResult> requestCallback)
   {
      JSONArray params = new JSONArray();
      params.set(0, new JSONString(name));
      params.set(1, new JSONString(type));
      sendRequest(RPC_SCOPE, CREATE_RD_SHELL, params, requestCallback);
   }

   public void setSourceDocumentOnSave(String id,
                                       boolean shouldSourceOnSave,
                                       ServerRequestCallback<Void> requestCallback)
   {
      JSONArray params = new JSONArray();
      params.set(0, new JSONString(id));
      params.set(1, JSONBoolean.getInstance(shouldSourceOnSave));
      sendRequest(RPC_SCOPE,
                  SET_SOURCE_DOCUMENT_ON_SAVE,
                  params,
                  requestCallback);
   }
   
   public void setDocOrder(List<String> ids, 
                           ServerRequestCallback<Void> requestCallback)
   {
      JSONArray params = new JSONArray();
      
      params.set(0, JSONUtils.toJSONStringArray(ids));
      sendRequest(RPC_SCOPE, 
                  SET_DOC_ORDER, 
                  params,
                  requestCallback);
   }

   public void getTexCapabilities(
                  ServerRequestCallback<TexCapabilities> requestCallback)
   {
      sendRequest(RPC_SCOPE,
                  GET_TEX_CAPABILITIES,
                  requestCallback);
   }
   
   public void getChunkOptions(
                       String weaveType,
                       ServerRequestCallback<RnwChunkOptions> requestCallback)
   {
      sendRequest(RPC_SCOPE, GET_CHUNK_OPTIONS, weaveType, requestCallback);
   }
   
   public String getProgressUrl(String message)
   {
      String url = getApplicationURL(SOURCE_SCOPE + "/" + "progress");
      url += "?message=" + URL.encodeQueryString(message);
      return url;
   }
   
  
   public void saveActiveDocument(String contents,
                                  boolean sweave,
                                  String rnwWeave,
                                  ServerRequestCallback<Void> requestCallback)
   {
      JSONArray params = new JSONArray();
      params.set(0, new JSONString(contents));
      params.set(1, JSONBoolean.getInstance(sweave));
      params.set(2, new JSONString(rnwWeave));

      sendRequest(RPC_SCOPE,
                  SAVE_ACTIVE_DOCUMENT,
                  params,
                  requestCallback);
   }

   public void modifyDocumentProperties(
         String id,
         HashMap<String, String> properties,
         ServerRequestCallback<Void> requestCallback)
   {
      JSONObject obj = new JSONObject();
      for (Map.Entry<String, String> entry : properties.entrySet())
      {
         obj.put(entry.getKey(), entry.getValue() == null 
                                 ? JSONNull.getInstance()
                                 : new JSONString(entry.getValue()));
      }

      JSONArray params = new JSONArray();
      params.set(0, new JSONString(id));
      params.set(1, obj);

      sendRequest(RPC_SCOPE, MODIFY_DOCUMENT_PROPERTIES, params, requestCallback);
   }

   public void getDocumentProperties(
         String path,
         ServerRequestCallback<JsObject> requestCallback)
   {
      JSONArray params = new JSONArray();
      params.set(0, new JSONString(path));

      sendRequest(RPC_SCOPE, GET_DOCUMENT_PROPERTIES, params, requestCallback);
   }

   public void revertDocument(String id,
                              String fileType,
                              ServerRequestCallback<SourceDocument> requestCallback)
   {
      JSONArray params = new JSONArray();
      params.set(0, new JSONString(id));
      params.set(1, new JSONString(fileType));
      sendRequest(RPC_SCOPE, REVERT_DOCUMENT, params, requestCallback);
   }
   
   public void reopenWithEncoding(String id,
                              String encoding,
                              ServerRequestCallback<SourceDocument> requestCallback)
   {
      JSONArray params = new JSONArray();
      params.set(0, new JSONString(id));
      params.set(1, new JSONString(encoding));
      sendRequest(RPC_SCOPE, REOPEN_WITH_ENCODING, params, requestCallback);
   }

   public void removeContentUrl(String contentUrl,
                                ServerRequestCallback<Void> requestCallback)
   {
      sendRequest(RPC_SCOPE, REMOVE_CONTENT_URL, contentUrl, requestCallback);
   }

   public void removeCachedData(String cacheKey,
                                ServerRequestCallback<Void> requestCallback)
   {
      sendRequest(RPC_SCOPE, REMOVE_CACHED_DATA, cacheKey, requestCallback);
   }

   public void duplicateDataView(String caption, String envName,
         String objName, String cacheKey,
         ServerRequestCallback<DataItem> requestCallback)
   {
      
      JSONArray params = new JSONArray();
      params.set(0, new JSONString(caption));
      params.set(1, new JSONString(envName));
      params.set(2, new JSONString(objName));
      params.set(3, new JSONString(cacheKey));
      sendRequest(RPC_SCOPE, DUPLICATE_DATA_VIEW, params, requestCallback);
   }
   
   public void ensureFileExists(String path,
                                ServerRequestCallback<Boolean> requestCallback)
   {
      JSONArray params = new JSONArray();
      params.set(0, new JSONString(path));
      sendRequest(RPC_SCOPE, ENSURE_FILE_EXISTS, params, requestCallback);
   }

   public void detectFreeVars(String code,
                              ServerRequestCallback<JsArrayString> requestCallback)
   {
      sendRequest(RPC_SCOPE, DETECT_FREE_VARS, code, requestCallback);
   }

   public void iconvlist(ServerRequestCallback<IconvListResult> requestCallback)
   {
      sendRequest(RPC_SCOPE, ICONVLIST, requestCallback);      
   }

   @Override
   public void createNotebook(
                 CompileNotebookOptions options,
                 ServerRequestCallback<CompileNotebookResult> requestCallback)
   {
      sendRequest(RPC_SCOPE, "create_notebook", options, requestCallback);
   }
   
   @Override
   public void isReadOnlyFile(String path, 
                              ServerRequestCallback<Boolean> requestCallback)
   {
      sendRequest(RPC_SCOPE, "is_read_only_file", path, requestCallback);
   }
   
   @Override
   public void getScriptRunCommand(String interpreter,
                                   String path,
                                   ServerRequestCallback<String> callback)
   {
      JSONArray params = new JSONArray();
      params.set(0, new JSONString(StringUtil.notNull(interpreter)));
      params.set(1, new JSONString(path));
      sendRequest(RPC_SCOPE, "get_script_run_command", params, callback);
   }
   
   @Override
   public void getMinimalSourcePath(String path, 
                                    ServerRequestCallback<String> callback)
   {
      sendRequest(RPC_SCOPE, "get_minimal_source_path", path, callback);
   }

   
   @Override
   public void getShinyCapabilities(
         ServerRequestCallback<ShinyCapabilities> requestCallback)
   {
      sendRequest(RPC_SCOPE, "get_shiny_capabilities", requestCallback);
   }

   public void getRecentHistory(
         long maxItems,
         ServerRequestCallback<RpcObjectList<HistoryEntry>> requestCallback)
   {
      sendRequest(RPC_SCOPE, GET_RECENT_HISTORY, maxItems, requestCallback);
   }
   
   public void getHistoryItems(
         long startIndex, // inclusive
         long endIndex, // exclusive
         ServerRequestCallback<RpcObjectList<HistoryEntry>> requestCallback)
   {
      JSONArray params = new JSONArray();
      params.set(0, new JSONNumber(startIndex));
      params.set(1, new JSONNumber(endIndex));
      sendRequest(RPC_SCOPE, GET_HISTORY_ITEMS, params, requestCallback);
   }
   
   
   public void removeHistoryItems(JsArrayNumber itemIndexes, 
                                  ServerRequestCallback<Void> requestCallback)
   {
      sendRequest(RPC_SCOPE, 
                  REMOVE_HISTORY_ITEMS, 
                  itemIndexes, 
                  requestCallback);
   }
   
  
   public void clearHistory(ServerRequestCallback<Void> requestCallback)
   {
      sendRequest(RPC_SCOPE, CLEAR_HISTORY, requestCallback);
   }
   
   
   public void getHistoryArchiveItems(
         long startIndex, // inclusive
         long endIndex,   // exclusive
         ServerRequestCallback<RpcObjectList<HistoryEntry>> requestCallback)
   {
      JSONArray params = new JSONArray();
      params.set(0, new JSONNumber(startIndex));
      params.set(1, new JSONNumber(endIndex));
      sendRequest(RPC_SCOPE, GET_HISTORY_ARCHIVE_ITEMS, params, requestCallback);
   }
   
  
   public void searchHistoryArchive(
         String query, 
         long maxEntries,
         ServerRequestCallback<RpcObjectList<HistoryEntry>> requestCallback)
   {
      JSONArray params = new JSONArray();
      params.set(0, new JSONString(query));
      params.set(1, new JSONNumber(maxEntries));
      sendRequest(RPC_SCOPE, SEARCH_HISTORY_ARCHIVE, params, requestCallback);
   }
   
   public void searchHistoryArchiveByPrefix(
         String prefix,
         long maxEntries,
         boolean uniqueOnly,
         ServerRequestCallback<RpcObjectList<HistoryEntry>> requestCallback)
   {
      JSONArray params = new JSONArray();
      params.set(0, new JSONString(prefix));
      params.set(1, new JSONNumber(maxEntries));
      params.set(2, JSONBoolean.getInstance(uniqueOnly));
      sendRequest(RPC_SCOPE, SEARCH_HISTORY_ARCHIVE_BY_PREFIX, params, requestCallback);
   }

   public void gitAdd(ArrayList<String> paths,
                      ServerRequestCallback<Void> requestCallback)
   {
      JSONArray jsonPaths = JSONUtils.toJSONStringArray(paths);

      JSONArray params = new JSONArray();
      params.set(0, jsonPaths);
      sendRequest(RPC_SCOPE, GIT_ADD, params, requestCallback);
   }

   public void gitRemove(ArrayList<String> paths,
                         ServerRequestCallback<Void> requestCallback)
   {
      JSONArray jsonPaths = JSONUtils.toJSONStringArray(paths);

      JSONArray params = new JSONArray();
      params.set(0, jsonPaths);
      sendRequest(RPC_SCOPE, GIT_REMOVE, params, requestCallback);
   }

   public void gitDiscard(ArrayList<String> paths,
                          ServerRequestCallback<Void> requestCallback)
   {
      JSONArray jsonPaths = JSONUtils.toJSONStringArray(paths);

      JSONArray params = new JSONArray();
      params.set(0, jsonPaths);
      sendRequest(RPC_SCOPE, GIT_DISCARD, params, requestCallback);
   }

   public void gitRevert(ArrayList<String> paths,
                         ServerRequestCallback<Void> requestCallback)
   {
      JSONArray jsonPaths = JSONUtils.toJSONStringArray(paths);

      JSONArray params = new JSONArray();
      params.set(0, jsonPaths);
      sendRequest(RPC_SCOPE, GIT_REVERT, params, requestCallback);
   }

   public void gitStage(ArrayList<String> paths,
                        ServerRequestCallback<Void> requestCallback)
   {
      JSONArray jsonPaths = JSONUtils.toJSONStringArray(paths);

      JSONArray params = new JSONArray();
      params.set(0, jsonPaths);
      sendRequest(RPC_SCOPE, GIT_STAGE, params, requestCallback);
   }

   public void gitUnstage(ArrayList<String> paths,
                          ServerRequestCallback<Void> requestCallback)
   {
      JSONArray jsonPaths = JSONUtils.toJSONStringArray(paths);

      JSONArray params = new JSONArray();
      params.set(0, jsonPaths);
      sendRequest(RPC_SCOPE, GIT_UNSTAGE, params, requestCallback);
   }

   @Override
   public void gitAllStatus(ServerRequestCallback<AllStatus> requestCallback)
   {
      sendRequest(RPC_SCOPE, GIT_ALL_STATUS, requestCallback);
   }

   @Override
   public void gitFullStatus(ServerRequestCallback<JsArray<StatusAndPathInfo>> requestCallback)
   {
      sendRequest(RPC_SCOPE, GIT_FULL_STATUS, requestCallback);
   }

   @Override
   public void gitListBranches(ServerRequestCallback<BranchesInfo> requestCallback)
   {
      sendRequest(RPC_SCOPE, GIT_LIST_BRANCHES, requestCallback);
   }

   @Override
   public void gitCheckout(String id,
                           ServerRequestCallback<ConsoleProcess> requestCallback)
   {
      sendRequest(RPC_SCOPE, GIT_CHECKOUT, id,
                  new ConsoleProcessCallbackAdapter(requestCallback));
   }

   public void gitCommit(String message,
                         boolean amend,
                         boolean signOff,
                         ServerRequestCallback<ConsoleProcess> requestCallback)
   {
      JSONArray params = new JSONArray();
      params.set(0, new JSONString(message));
      params.set(1, JSONBoolean.getInstance(amend));
      params.set(2, JSONBoolean.getInstance(signOff));
      sendRequest(RPC_SCOPE, GIT_COMMIT, params,
                  new ConsoleProcessCallbackAdapter(requestCallback));
   }

   private class ConsoleProcessCallbackAdapter
         extends ServerRequestCallback<ConsoleProcessInfo>
   {
      private ConsoleProcessCallbackAdapter(
            ServerRequestCallback<ConsoleProcess> callback)
      {
         callback_ = callback;
      }

      @Override
      public void onResponseReceived(ConsoleProcessInfo response)
      {
         pConsoleProcessFactory_.get().connectToProcess(response,
                                                        callback_);
      }

      @Override
      public void onError(ServerError error)
      {
         callback_.onError(error);
      }

      private final ServerRequestCallback<ConsoleProcess> callback_;
   }

   public void gitPush(ServerRequestCallback<ConsoleProcess> requestCallback)
   {
      sendRequest(RPC_SCOPE, GIT_PUSH,
                  new ConsoleProcessCallbackAdapter(requestCallback));
   }

   @Override
   public void vcsClone(VcsCloneOptions options,
                        ServerRequestCallback<ConsoleProcess> requestCallback)
   {
      sendRequest(RPC_SCOPE,
                  VCS_CLONE,
                  options,
                  new ConsoleProcessCallbackAdapter(requestCallback));
   }

   public void gitPull(ServerRequestCallback<ConsoleProcess> requestCallback)
   {
      sendRequest(RPC_SCOPE, GIT_PULL,
                  new ConsoleProcessCallbackAdapter(requestCallback));
   }

   @Override
   public void askpassCompleted(String value, boolean remember,
                                ServerRequestCallback<Void> requestCallback)
   {
      JSONArray params = new JSONArray();
      params.set(0, value == null ? JSONNull.getInstance()
                                  : new JSONString(value));
      params.set(1, JSONBoolean.getInstance(remember));
      sendRequest(RPC_SCOPE, ASKPASS_COMPLETED, params, true, requestCallback);
   }
   
   @Override
   public void createSshKey(CreateKeyOptions options,
                            ServerRequestCallback<CreateKeyResult> request)
   {
      sendRequest(RPC_SCOPE, CREATE_SSH_KEY, options, request);
   }
   

   @Override
   public void gitSshPublicKey(String privateKeyPath,
                               ServerRequestCallback<String> requestCallback)
   {
      sendRequest(RPC_SCOPE,
                  GIT_SSH_PUBLIC_KEY,
                  privateKeyPath,
                  requestCallback);
   }

   @Override
   public void gitHasRepo(String directory,
                          ServerRequestCallback<Boolean> requestCallback)
   {
      sendRequest(RPC_SCOPE, GIT_HAS_REPO, directory, requestCallback);
   }

   @Override
   public void gitInitRepo(String directory,
                           ServerRequestCallback<Void> requestCallback)
   {
      sendRequest(RPC_SCOPE, GIT_INIT_REPO, directory, requestCallback);
   }
   
   @Override
   public void gitGetIgnores(String path, 
                             ServerRequestCallback<ProcessResult> callback)
   {
      sendRequest(RPC_SCOPE, GIT_GET_IGNORES, path, callback);
   }

   @Override
   public void gitSetIgnores(String path,
                             String ignores,
                             ServerRequestCallback<ProcessResult> callback)
   {
      JSONArray params = new JSONArray();
      params.set(0, new JSONString(path));
      params.set(1, new JSONString(ignores));
      sendRequest(RPC_SCOPE, GIT_SET_IGNORES, params, callback);
   }
   
   @Override
   public void gitGithubRemoteUrl(String view, 
                                  String path,
                                  ServerRequestCallback<String> callback)
   {
      JSONArray params = new JSONArray();
      params.set(0, new JSONString(view));
      params.set(1, new JSONString(path));
      sendRequest(RPC_SCOPE, GIT_GITHUB_REMOTE_URL, params, callback);
   }
   
   @Override
   public void gitDiffFile(String path,
                           PatchMode mode,
                           int contextLines,
                           boolean noSizeWarning,
                           ServerRequestCallback<DiffResult> requestCallback)
   {
      JSONArray params = new JSONArray();
      params.set(0, new JSONString(path));
      params.set(1, new JSONNumber(mode.getValue()));
      params.set(2, new JSONNumber(contextLines));
      params.set(3, JSONBoolean.getInstance(noSizeWarning));
      sendRequest(RPC_SCOPE, GIT_DIFF_FILE, params, requestCallback);
   }

   @Override
   public void gitApplyPatch(String patch,
                             PatchMode mode,
                             String sourceEncoding,
                             ServerRequestCallback<Void> requestCallback)
   {
      JSONArray params = new JSONArray();
      params.set(0, new JSONString(patch));
      params.set(1, new JSONNumber(mode.getValue()));
      params.set(2, new JSONString(sourceEncoding));
      sendRequest(RPC_SCOPE, GIT_APPLY_PATCH, params, requestCallback);
   }

   public void gitHistoryCount(String spec,
                               FileSystemItem fileFilter,
                               String searchText,
                               ServerRequestCallback<CommitCount> requestCallback)
   {
      JSONArray params = new JSONArray();
      params.set(0, new JSONString(spec));
      params.set(1, fileFilter != null ? 
                new JSONString(fileFilter.getPath()) : JSONNull.getInstance());
      params.set(2, new JSONString(searchText));
      sendRequest(RPC_SCOPE, GIT_HISTORY_COUNT, params, requestCallback);
   }

   @Override
   public void gitHistory(String spec,
                          FileSystemItem fileFilter,
                          int skip,
                          int maxentries,
                          String searchText,
                          ServerRequestCallback<RpcObjectList<CommitInfo>> requestCallback)
   {
      JSONArray params = new JSONArray();
      params.set(0, new JSONString(spec));
      params.set(1, fileFilter != null ? 
            new JSONString(fileFilter.getPath()) : JSONNull.getInstance());
      params.set(2, new JSONNumber(skip));
      params.set(3, new JSONNumber(maxentries));
      params.set(4, new JSONString(StringUtil.notNull(searchText)));
      sendRequest(RPC_SCOPE, GIT_HISTORY, params, requestCallback);
   }

   @Override
   public void gitShow(String rev,
                       boolean noSizeWarning,
                       ServerRequestCallback<String> requestCallback)
   {
      JSONArray params = new JSONArray();
      params.set(0, new JSONString(rev));
      params.set(1, JSONBoolean.getInstance(noSizeWarning));

      sendRequest(RPC_SCOPE, GIT_SHOW, params, requestCallback);
   }
   
   @Override
   public void gitShowFile(String rev, 
                           String filename,
                           ServerRequestCallback<String> requestCallback)
   {
      JSONArray params = new JSONArray();
      params.set(0, new JSONString(rev));
      params.set(1, new JSONString(filename));
      sendRequest(RPC_SCOPE, GIT_SHOW_FILE, params, requestCallback);
   }
   
   @Override
   public void gitExportFile(String rev,
                             String filename,
                             String targetPath,
                             ServerRequestCallback<Void> requestCallback)
   {
      JSONArray params = new JSONArray();
      params.set(0, new JSONString(rev));
      params.set(1, new JSONString(filename));
      params.set(2, new JSONString(targetPath));
      sendRequest(RPC_SCOPE, GIT_EXPORT_FILE, params, requestCallback);
   }


   @Override
   public void getPublicKey(ServerRequestCallback<PublicKeyInfo> requestCallback)
   {
      sendRequest(RPC_SCOPE, GET_PUBLIC_KEY, requestCallback);
   }

   @Override
   public void listGet(String listName,
                       ServerRequestCallback<JsArrayString> requestCallback)
   {
      sendRequest(RPC_SCOPE, LIST_GET, listName, requestCallback);
   }
   
   @Override
   public void listSetContents(String listName,
                               ArrayList<String> list,
                               ServerRequestCallback<Void> requestCallback)
   {
      JSONArray params = new JSONArray();
      params.set(0, new JSONString(listName));
      params.set(1, new JSONArray(JsUtil.toJsArrayString(list)));
      
      sendRequest(RPC_SCOPE, LIST_SET_CONTENTS, params, requestCallback);  
   }
   
   @Override
   public void listPrependItem(String listName,
                               String value,
                               ServerRequestCallback<Void> requestCallback)
   {
      sendRequest(RPC_SCOPE,
                  LIST_PREPEND_ITEM,
                  listName,
                  value,
                  requestCallback);
   }

   @Override
   public void listAppendItem(String listName,
                              String value,
                              ServerRequestCallback<Void> requestCallback)
   {
      sendRequest(RPC_SCOPE,
                  LIST_APPEND_ITEM,
                  listName,
                  value,
                  requestCallback);
   }

   @Override
   public void listRemoveItem(String listName,
                              String value,
                              ServerRequestCallback<Void> requestCallback)
   {
      sendRequest(RPC_SCOPE,
                  LIST_REMOVE_ITEM,
                  listName,
                  value,
                  requestCallback);
   }

   @Override
   public void listClear(String listName,
                         ServerRequestCallback<Void> requestCallback)
   {
      sendRequest(RPC_SCOPE, LIST_CLEAR, listName, requestCallback);
   }
   
   // package-visible methods for peer classes RemoteServerAuth and
   // RemoveServerEventListener


   boolean isDisconnected()
   {
      return disconnected_;
   }
   
   EventBus getEventBus()
   {
      return eventBus_;
   }

   RpcRequest getEvents(
                  int lastEventId,
                  ServerRequestCallback<JsArray<ClientEvent>> requestCallback,
                  RetryHandler retryHandler)
   {
      // satellite windows should never call getEvents directly!
      if (satellite_.isCurrentWindowSatellite())
      {
         Debug.log("Satellite window shoudl not call getEvents!");
         assert false;
      }
      
      JSONArray params = new JSONArray();
      params.set(0, new JSONNumber(lastEventId));
      return sendRequest(EVENTS_SCOPE,
                         "get_events",
                         params,
                         false,
                         requestCallback,
                         retryHandler);
   }

   void handleUnauthorizedError()
   {
      // disconnect
      disconnect();

      // fire event
      UnauthorizedEvent event = new UnauthorizedEvent();
      eventBus_.fireEvent(event);
   }

   private <T> void sendRequest(String scope,
                                String method,
                                ServerRequestCallback<T> requestCallback)
   {
      sendRequest(scope, method, new JSONArray(), requestCallback);
   }

   private <T> void sendRequest(String scope,
                                String method,
                                boolean param,
                                ServerRequestCallback<T> requestCallback)
   {
      JSONArray params = new JSONArray();
      params.set(0, JSONBoolean.getInstance(param));
      sendRequest(scope, method, params, requestCallback);
   }

   private <T> void sendRequest(String scope,
                                String method,
                                long param,
                                ServerRequestCallback<T> requestCallback)
   {
      JSONArray params = new JSONArray();
      params.set(0, new JSONNumber(param));
      sendRequest(scope, method, params, requestCallback);
   }

   private <T> void sendRequest(String scope,
                                String method,
                                String param,
                                ServerRequestCallback<T> requestCallback)
   {
      JSONArray params = new JSONArray();

      // pass JSONNull if the string is null
      params.set(0, param != null ?
                     new JSONString(param) :
                     JSONNull.getInstance());

      sendRequest(scope, method, params, requestCallback);
   }

   private <T> void sendRequest(String scope,
                                String method,
                                String param1,
                                String param2,
                                ServerRequestCallback<T> requestCallback)
   {
      JSONArray params = new JSONArray();

      // pass JSONNull if the string is null
      params.set(0, param1 != null ? new JSONString(param1) :
                                    JSONNull.getInstance());
      params.set(1, param2 != null ? new JSONString(param2) :
                                    JSONNull.getInstance());


      sendRequest(scope, method, params, requestCallback);
   }


   private <T> void sendRequest(String scope,
                                String method,
                                JavaScriptObject param,
                                ServerRequestCallback<T> requestCallback)
   {
      JSONArray params = new JSONArray();

      // pass JSONNull if the object is null
      params.set(0, param != null ? new JSONObject(param) :
                                    JSONNull.getInstance());

      sendRequest(scope, method, params, requestCallback);
   }


   private <T> void sendRequest(final String scope,
                                final String method,
                                final JSONArray params,
                                final ServerRequestCallback<T> requestCallback)
   {
      sendRequest(scope, method, params, false, requestCallback);
   }

   private <T> void sendRequest(final String scope,
                                final String method,
                                final JSONArray params,
                                final boolean redactLog,
                                final ServerRequestCallback<T> cb)
   {
      // if this is a satellite window then we handle this by proxying
      // back through the main workbench window
      if (satellite_.isCurrentWindowSatellite())
      {
         sendRequestViaMainWorkbench(scope, method, params, redactLog, cb);

      }
      // otherwise just a standard request with single retry
      else
      {
         sendRequestWithRetry(scope, method, params, redactLog, cb); 
      }
      
   }
   
   private <T> void sendRequestWithRetry(
                                 final String scope,
                                 final String method,
                                 final JSONArray params,
                                 final boolean redactLog,
                                 final ServerRequestCallback<T> requestCallback)
   {
      // retry handler (make the same call with the same params. ensure that
      // only one retry occurs by passing null as the retryHandler)
      RetryHandler retryHandler = new RetryHandler() {

         public void onRetry()
         {
            // retry one time (passing null as last param ensures there
            // is no retry handler installed)
            sendRequest(scope,
                        method, 
                        params, 
                        redactLog, 
                        requestCallback, 
                        null);
         }   

         public void onError(RpcError error)
         {
            // propagate error which caused the retry to the caller
            requestCallback.onError(new RemoteServerError(error));
         }
      };

      // submit request (retry same request up to one time)
      sendRequest(scope, 
                  method, 
                  params, 
                  redactLog, 
                  requestCallback, 
                  retryHandler);
   }

   // sendRequest method called for internal calls from main workbench
   // (as opposed to proxied calls from satellites)
   private <T> RpcRequest sendRequest(
                              String scope,
                              String method,
                              JSONArray params,
                              boolean redactLog,
                              final ServerRequestCallback<T> requestCallback,
                              RetryHandler retryHandler)
   { 
      return sendRequest(
            null,
            scope,
            method,
            params,
            redactLog,
            new RpcResponseHandler() 
            {
               @Override
               public void onResponseReceived(RpcResponse response)
               {
                  // ignore response if no request callback or
                  // if it was cancelled
                  if (requestCallback == null ||
                      requestCallback.cancelled())
                     return;
                  
                  if (response.getError() != null)
                  {
                     requestCallback.onError(
                      new RemoteServerError(response.getError()));
                  }
                  else
                  {
                     T result = response.<T> getResult();
                     requestCallback.onResponseReceived(result);
                  }
               }
             },
             retryHandler);

   }
      
   // lowest level sendRequest method -- called from the main workbench
   // in two scenarios: direct internal call and servicing a proxied
   // request from a satellite window
   private RpcRequest sendRequest(String sourceWindow,
                                  String scope, 
                                  String method, 
                                  JSONArray params,
                                  boolean redactLog,
                                  final RpcResponseHandler responseHandler,
                                  final RetryHandler retryHandler)
   {      
      // ensure we are listening for events. note that we do this here
      // because we are no longer so aggressive about retrying on failed
      // get_events calls. therefore, if we retry and fail a few times
      // we may need to restart event listening.
      ensureListeningForEvents();

      // create request
      String rserverURL = getApplicationURL(scope) + "/" + method;
      RpcRequest rpcRequest = new RpcRequest(rserverURL,
                                             method,
                                             params,
                                             null,
                                             redactLog,
                                             sourceWindow,
                                             clientId_,
                                             clientVersion_);
      
      if (isDisconnected())
         return rpcRequest;

      // send the request
      rpcRequest.send(new RpcRequestCallback() {
         public void onError(RpcRequest request, RpcError error)
         {
            // ignore errors if we are disconnected
            if (isDisconnected())           
               return;
            
            // if we have a retry handler then see if we can resolve the
            // error and then retry
            if ( resolveRpcErrorAndRetry(error, retryHandler) )
               return ;

            // first crack goes to globally registered rpc error handlers
            if (!handleRpcErrorInternally(error))
            {
               // no global handlers processed it, send on to caller
               responseHandler.onResponseReceived(RpcResponse.create(error));
            }
         }

         public void onResponseReceived(final RpcRequest request,
                                        RpcResponse response)
         {
            // ignore response if we are disconnected
            //   - handler was cancelled
            if (isDisconnected()) 
                 return;
                   
            // check for error
            if (response.getError() != null)
            {
               // ERROR: explicit error returned by server
               RpcError error = response.getError();

               // if we have a retry handler then see if we can resolve the
               // error and then retry
               if ( resolveRpcErrorAndRetry(error, retryHandler) )
                  return ;

               // give first crack to internal handlers, then forward to caller
               if (!handleRpcErrorInternally(error))
                  responseHandler.onResponseReceived(response);
            }
            else if (response.getAsyncHandle() != null)
            {
               serverEventListener_.registerAsyncHandle(
                     response.getAsyncHandle(),
                     request,
                     this);
            }
            // no error, process the result
            else
            {
               // no error, forward to caller
               responseHandler.onResponseReceived(response);
               
               // always ensure that the event source receives events unless 
               // the server specifically flags us that no events are likely
               // to be pending (e.g. an rpc call where no events were added
               // to the queue by the call)
               if (eventsPending(response))
                  serverEventListener_.ensureEvents();
            }
         }
      });

      // return the request
      return rpcRequest;
   }
   
   private void ensureListeningForEvents()
   {
      // don't do this if we are disconnected
      if (isDisconnected())
         return;
      
      // if we are in a mode where we are listening for events (running
      // as the main workbench) then ensure we are listening
      
      // we need the listeningForEvents_ flag because we don't want to cause
      // events to flow prior to the workbench being instantiated and fully 
      // initialized. since this method can be called at any time we need to
      // protect ourselves against this "pre-workbench initialization" state
      
      // the retries are there to work around the fact that when we execute a
      // network request which causes us to resume from a suspended session
      // the first query for events often returns ServiceUnavailable because 
      // the process isn't alive yet. by retrying we make certain that if
      // the first attempts to listen fail we eventually get synced up
      
      if (listeningForEvents_)
         serverEventListener_.ensureListening(10);
   }

   private boolean eventsPending(RpcResponse response)
   {
      String eventsPending = response.getField("ep");
      if (eventsPending == null)
         return true ; // default to true for json-rpc compactness
      else
         return Boolean.parseBoolean(eventsPending);
   }

   private boolean resolveRpcErrorAndRetry(final RpcError error,
                                           final RetryHandler retryHandler)
   {
      // won't even attempt resolve if we don't have a retryHandler
      if (retryHandler == null)
         return false;

      // can attempt to resolve UNAUTHORIZED by updating credentials
      if (error.getCode() == RpcError.UNAUTHORIZED)
      {
         // check credentials
         serverAuth_.updateCredentials(new ServerRequestCallback<Integer>() {

            @Override
            public void onResponseReceived(Integer response)
            {
               // allow retry on success, otherwise handle unauthorized error
               if (response.intValue() ==
                                 RemoteServerAuth.CREDENTIALS_UPDATE_SUCCESS)
               {
                  retryHandler.onRetry();
               }
               else
               {
                  handleUnauthorizedError();
               }
            }

            @Override
            public void onError(ServerError serverError)
            {
               // log the auth sequence error
               Debug.logError(serverError);

               // unable to resolve unauthorized error through a
               // credentials check -- treat as unauthorized
               handleUnauthorizedError();
            }
         });

         // attempting to resolve
         return true;
      }
      else
      {
         return false;
      }
   }

   private boolean handleRpcErrorInternally(RpcError error)
   {
      if (error.getCode() == RpcError.UNAUTHORIZED)
      {
         handleUnauthorizedError();
         return true;
      }
      else if (error.getCode() == RpcError.INVALID_CLIENT_ID)
      {
         // disconnect
         disconnect();

         // fire event
         ClientDisconnectedEvent event = new ClientDisconnectedEvent();
         eventBus_.fireEvent(event);

         // handled
         return true;
      }
      else if (error.getCode() == RpcError.INVALID_CLIENT_VERSION)
      {
         // disconnect
         disconnect();

         // fire event
         InvalidClientVersionEvent event = new InvalidClientVersionEvent();
         eventBus_.fireEvent(event);

         // handled
         return true;
      }
      else if (error.getCode() == RpcError.SERVER_OFFLINE)
      {
         // disconnect
         disconnect();

         // fire event
         ServerOfflineEvent event = new ServerOfflineEvent();
         eventBus_.fireEvent(event);

         // handled
         return true;

      }
      else
      {
         return false;
      }
   }

   
   // the following sequence of calls enables marsahlling of remote server
   // requests from satellite windows back into the main workbench window
   
   // this code sets up the sendRemoteServerRequest global callback within
   // the main workbench
   private native void registerSatelliteCallback() /*-{
      var server = this;     
      $wnd.sendRemoteServerRequest = $entry(
         function(sourceWindow, scope, method, params, redactLog, responseCallback) {
            server.@org.rstudio.studio.client.server.remote.RemoteServer::sendRemoteServerRequest(Lcom/google/gwt/core/client/JavaScriptObject;Ljava/lang/String;Ljava/lang/String;Ljava/lang/String;ZLcom/google/gwt/core/client/JavaScriptObject;)(sourceWindow, scope, method, params, redactLog, responseCallback);
         }
      ); 
   }-*/;
   
   // this code runs in the main workbench and implements the server request
   // and then calls back the satellite on the provided js responseCallback
   private void sendRemoteServerRequest(final JavaScriptObject sourceWindow,
                                        final String scope,
                                        final String method,
                                        final String params,
                                        final boolean redactLog,
                                        final JavaScriptObject responseCallback)
   {  
      // get the WindowEx from the sourceWindow
      final WindowEx srcWnd = sourceWindow.<WindowEx>cast();
      
      // get the json array from the string
      final JSONArray jsonParams = JSONParser.parseStrict(params).isArray();
           
      // setup an rpc response handler that proxies back to the js object
      class ResponseHandler extends RpcResponseHandler
      {
         @Override
         public void onResponseReceived(RpcResponse response)
         {
            if (!srcWnd.isClosed())
               performCallback(responseCallback, response);
         }
         
         public void onError(RpcError error)
         {
            RpcResponse errorResponse = RpcResponse.create(error);
            if (!srcWnd.isClosed())
               performCallback(responseCallback, errorResponse);
         }
         
         private native void performCallback(JavaScriptObject responseCallback,
                                             RpcResponse response) /*-{
            responseCallback.onResponse(response);
         }-*/;
      };
      final ResponseHandler responseHandler = new ResponseHandler();
      
      // setup a retry handler which will call back the second time with
      // the same args (but no retryHandler, ensurin at most 1 retry)
      RetryHandler retryHandler = new RetryHandler() {
        
         public void onRetry()
         {
            // retry one time (passing null as last param ensures there
            // is no retry handler installed)
            sendRequest(getSourceWindowName(sourceWindow),
                        scope, 
                        method, 
                        jsonParams, 
                        redactLog, 
                        responseHandler, 
                        null);
         }   

         public void onError(RpcError error)
         {
            // propagate error which caused the retry to the caller
            responseHandler.onError(error);
         }
      };
      
      // submit request (retry same request up to one time)
      sendRequest(getSourceWindowName(sourceWindow),
                  scope, 
                  method, 
                  jsonParams, 
                  redactLog, 
                  responseHandler, 
                  retryHandler);
   }
   
   private native String getSourceWindowName(JavaScriptObject sourceWindow) /*-{
      return sourceWindow.RStudioSatelliteName;
   }-*/;
   
   // call made from satellite -- this delegates to a native method which
   // sets up a javascript callback and then calls the main workbench
   private <T> void sendRequestViaMainWorkbench(
                               String scope,
                               String method,
                               JSONArray params,
                               boolean redactLog,
                               final ServerRequestCallback<T> requestCallback)
   {
      sendRequestViaMainWorkbench(
            scope, 
            method, 
            params.toString(),
            redactLog, 
            new RpcResponseHandler() {
               @Override
               public void onResponseReceived(RpcResponse response)
               {
                  if (response.getError() != null)
                  {
                     RpcError error = response.getError();
                     requestCallback.onError(new RemoteServerError(error));
                  }
                  else
                  {
                     T result = response.<T> getResult();
                     requestCallback.onResponseReceived(result);
                  }
                  
               }
      });
   }

   // call from satellite to sendRemoteServerRequest method made available
   // by main workbench
   private native void sendRequestViaMainWorkbench(
                                    String scope,
                                    String method,
                                    String params,
                                    boolean redactLog,
                                    RpcResponseHandler handler) /*-{
      
      var responseCallback = new Object();
      responseCallback.onResponse = $entry(function(response) {
        handler.@org.rstudio.core.client.jsonrpc.RpcResponseHandler::onResponseReceived(Lorg/rstudio/core/client/jsonrpc/RpcResponse;)(response);
      });

      $wnd.opener.sendRemoteServerRequest($wnd,
                                          scope, 
                                          method, 
                                          params, 
                                          redactLog,
                                          responseCallback);
   }-*/;

   @Override
   public void svnAdd(ArrayList<String> paths,
                      ServerRequestCallback<ProcessResult> requestCallback)
   {
      JSONArray params = new JSONArray();
      params.set(0, JSONUtils.toJSONStringArray(paths));
      sendRequest(RPC_SCOPE, SVN_ADD, params, requestCallback);
   }

   @Override
   public void svnDelete(ArrayList<String> paths,
                         ServerRequestCallback<ProcessResult> requestCallback)
   {
      JSONArray params = new JSONArray();
      params.set(0, JSONUtils.toJSONStringArray(paths));
      sendRequest(RPC_SCOPE, SVN_DELETE, params, requestCallback);
   }

   @Override
   public void svnRevert(ArrayList<String> paths,
                         ServerRequestCallback<ProcessResult> requestCallback)
   {
      JSONArray params = new JSONArray();
      params.set(0, JSONUtils.toJSONStringArray(paths));
      sendRequest(RPC_SCOPE, SVN_REVERT, params, requestCallback);
   }

   @Override
   public void svnResolve(String accept,
                          ArrayList<String> paths,
                          ServerRequestCallback<ProcessResult> requestCallback)
   {
      JSONArray params = new JSONArray();
      params.set(0, new JSONString(accept));
      params.set(1, JSONUtils.toJSONStringArray(paths));
      sendRequest(RPC_SCOPE, SVN_RESOLVE, params, requestCallback);
   }

   @Override
   public void svnStatus(ServerRequestCallback<JsArray<StatusAndPathInfo>> requestCallback)
   {
      sendRequest(RPC_SCOPE, SVN_STATUS, requestCallback);
   }

   @Override
   public void svnUpdate(ServerRequestCallback<ConsoleProcess> requestCallback)
   {
      sendRequest(RPC_SCOPE, SVN_UPDATE,
                  new ConsoleProcessCallbackAdapter(requestCallback));
   }

   @Override
   public void svnCleanup( ServerRequestCallback<ProcessResult> requestCallback)
   {
      sendRequest(RPC_SCOPE, SVN_CLEANUP, requestCallback);
   }

   
   @Override
   public void svnCommit(ArrayList<String> paths,
                         String message,
                         ServerRequestCallback<ConsoleProcess> requestCallback)
   {
      JSONArray params = new JSONArray();
      params.set(0, JSONUtils.toJSONStringArray(paths));
      params.set(1, new JSONString(message));

      sendRequest(RPC_SCOPE, SVN_COMMIT, params,
                  new ConsoleProcessCallbackAdapter(requestCallback));
   }

   @Override
   public void svnDiffFile(String path,
                           Integer contextLines,
                           boolean noSizeWarning,
                           ServerRequestCallback<DiffResult> requestCallback)
   {
      JSONArray params = new JSONArray();
      params.set(0, new JSONString(path));
      params.set(1, new JSONNumber(contextLines));
      params.set(2, JSONBoolean.getInstance(noSizeWarning));
      sendRequest(RPC_SCOPE, SVN_DIFF_FILE, params, requestCallback);
   }

   @Override
   public void svnApplyPatch(String path,
                             String patch,
                             String sourceEncoding,
                             ServerRequestCallback<Void> requestCallback)
   {
      JSONArray params = new JSONArray();
      params.set(0, new JSONString(path));
      params.set(1, new JSONString(patch));
      params.set(2, new JSONString(sourceEncoding));
      sendRequest(RPC_SCOPE, SVN_APPLY_PATCH, params, requestCallback);
   }

   @Override
   public void svnHistoryCount(int revision,
                               FileSystemItem path,
                               String searchText,
                               ServerRequestCallback<CommitCount> requestCallback)
   {
      JSONArray params = new JSONArray();
      params.set(0, new JSONNumber(revision));
      params.set(1, path == null ? JSONNull.getInstance()
                                 : new JSONString(path.getPath()));
      params.set(2, new JSONString(StringUtil.notNull(searchText)));

      sendRequest(RPC_SCOPE, SVN_HISTORY_COUNT, params, requestCallback);
   }

   @Override
   public void svnHistory(int revision,
                          FileSystemItem path,
                          int skip,
                          int maxentries,
                          String searchText,
                          ServerRequestCallback<RpcObjectList<CommitInfo>> requestCallback)
   {
      JSONArray params = new JSONArray();
      params.set(0, new JSONNumber(revision));
      params.set(1, path == null ? JSONNull.getInstance()
                                 : new JSONString(path.getPath()));
      params.set(2, new JSONNumber(skip));
      params.set(3, new JSONNumber(maxentries));
      params.set(4, new JSONString(StringUtil.notNull(searchText)));

      sendRequest(RPC_SCOPE, SVN_HISTORY, params, requestCallback);
   }

   @Override
   public void svnShow(int rev,
                       boolean noSizeWarning,
                       ServerRequestCallback<String> requestCallback)
   {
      JSONArray params = new JSONArray();
      params.set(0, new JSONNumber(rev));
      params.set(1, JSONBoolean.getInstance(noSizeWarning));

      sendRequest(RPC_SCOPE, SVN_SHOW, params, requestCallback);
   }

   @Override
   public void svnShowFile(int rev,
                           String filename,
                           ServerRequestCallback<String> requestCallback)
   {
      JSONArray params = new JSONArray();
      params.set(0, new JSONNumber(rev));
      params.set(1, new JSONString(filename));
      sendRequest(RPC_SCOPE, SVN_SHOW_FILE, params, requestCallback);
   }
   
   public void svnGetIgnores(
         String path, 
         ServerRequestCallback<ProcessResult> requestCallback)
   {
      sendRequest(RPC_SCOPE, SVN_GET_IGNORES, path, requestCallback);
   }

   public void svnSetIgnores(String path,
                             String ignores,
                             ServerRequestCallback<ProcessResult> requestCallback)
   {  
      JSONArray params = new JSONArray();
      params.set(0, new JSONString(path));
      params.set(1, new JSONString(ignores));
      sendRequest(RPC_SCOPE, SVN_SET_IGNORES, params, requestCallback);
   }
   
   @Override
   public void viewerStopped(ServerRequestCallback<Void> requestCallback)
   {
      sendRequest(RPC_SCOPE, "viewer_stopped", requestCallback);
   }
   
   @Override
   public void viewerBack(ServerRequestCallback<Void> requestCallback)
   {
      sendRequest(RPC_SCOPE, "viewer_back", requestCallback);
   }
   
   @Override
   public void viewerForward(ServerRequestCallback<Void> requestCallback)
   {
      sendRequest(RPC_SCOPE, "viewer_forward", requestCallback);
   }
   
   @Override
   public void viewerCurrent(ServerRequestCallback<Void> requestCallback)
   {
      sendRequest(RPC_SCOPE, "viewer_current", requestCallback);
   }
   
   @Override
   public void viewerClearCurrent(ServerRequestCallback<Void> requestCallback)
   {
      sendRequest(RPC_SCOPE, "viewer_clear_current", requestCallback);
   }
   
   @Override
   public void viewerClearAll(ServerRequestCallback<Void> requestCallback)
   {
      sendRequest(RPC_SCOPE, "viewer_clear_all", requestCallback);
   }
   
   @Override
   public void getViewerExportContext(
            String directory,
            ServerRequestCallback<SavePlotAsImageContext> requestCallback)
   {
      sendRequest(RPC_SCOPE, 
                  "get_viewer_export_context", 
                  directory, 
                  requestCallback);
   }
   
   @Override
   public void viewerSaveAsWebPage(String targetPath,
                                   ServerRequestCallback<Void> requestCallback)
   {
      sendRequest(RPC_SCOPE, 
            "viewer_save_as_web_page", 
            targetPath, 
            requestCallback);
   }
   
   @Override
   public void viewerCreateRPubsHtml(
            String title, 
            String comment,
            ServerRequestCallback<String> callback)
   {
      JSONArray params = new JSONArray();
      params.set(0, new JSONString(title));
      params.set(1, new JSONString(comment));
      sendRequest(RPC_SCOPE, "viewer_create_rpubs_html", params, callback);
   }
   
   @Override
   public void plotsCreateRPubsHtml(
            String title, 
            String comment,
            int width,
            int height,
            ServerRequestCallback<String> callback)
   {
      JSONArray params = new JSONArray();
      params.set(0, new JSONString(title));
      params.set(1, new JSONString(comment));
      params.set(2,  new JSONNumber(width));
      params.set(3,  new JSONNumber(height));
      sendRequest(RPC_SCOPE, "plots_create_rpubs_html", params, callback);
   }
   
   public void previewHTML(HTMLPreviewParams params,
                           ServerRequestCallback<Boolean> callback)
   {
      sendRequest(RPC_SCOPE, PREVIEW_HTML, params, callback);
   }

   public void terminatePreviewHTML(ServerRequestCallback<Void> callback)
   {
      sendRequest(RPC_SCOPE, TERMINATE_PREVIEW_HTML, callback);
   }
   
   public void getHTMLCapabilities(
                        ServerRequestCallback<HTMLCapabilities> callback)
   {
      sendRequest(RPC_SCOPE, GET_HTML_CAPABILITIES, callback);
   }

   public void rpubsIsPublished(String htmlFile,
                                ServerRequestCallback<Boolean> requestCallback)
   {
      sendRequest(RPC_SCOPE, "rpubs_is_published", htmlFile, requestCallback);
   }
   
   public void rpubsUpload(String contextId,
                           String title, 
                           String rmdFile,
                           String htmlFile,
                           String uploadId,
                           boolean isUpdate,
                           ServerRequestCallback<Boolean> requestCallback)
   {
      JSONArray params = new JSONArray();
      params.set(0, new JSONString(contextId));
      params.set(1, new JSONString(title));
      params.set(2, new JSONString(rmdFile));
      params.set(3, new JSONString(htmlFile));
      params.set(4, new JSONString(uploadId));
      params.set(5, JSONBoolean.getInstance(isUpdate));
      sendRequest(RPC_SCOPE, RPUBS_UPLOAD, params, requestCallback);
   }

   public void rpubsTerminateUpload(String contextId,
                                    ServerRequestCallback<Void> requestCallback)
   {
      sendRequest(RPC_SCOPE, 
                  RPUBS_TERMINATE_UPLOAD, 
                  contextId, 
                  requestCallback);
   }
   
   @Override
   public void setPresentationSlideIndex(
                                 int index, 
                                 ServerRequestCallback<Void> requestCallback)
   {
      sendRequest(RPC_SCOPE, SET_PRESENTATION_SLIDE_INDEX, index, requestCallback);
   }
   
   @Override
   public void setWorkingDirectory(String path,
                                   ServerRequestCallback<Void> requestCallback)
   {
      sendRequest(RPC_SCOPE,
                  SET_WORKING_DIRECTORY,
                  path,
                  requestCallback);
   }
   
   @Override
   public void createStandalonePresentation(
                              String targetFile,
                              ServerRequestCallback<Void> requestCallback)
   {
      sendRequest(RPC_SCOPE, 
                  CREATE_STANDALONE_PRESENTATION, 
                  StringUtil.notNull(targetFile), 
                  requestCallback);
   }
   
   @Override
   public void createDesktopViewInBrowserPresentation(
                              ServerRequestCallback<String> requestCallback)
   {
      sendRequest(RPC_SCOPE, 
                  CREATE_DESKTOP_VIEW_IN_BROWSER_PRESENTATION, 
                  requestCallback);
   }

   
   @Override
   public void createPresentationRPubsSource(
             ServerRequestCallback<PresentationRPubsSource> requestCallback)
   {
      sendRequest(RPC_SCOPE, 
                  CREATE_PRESENTATION_RPUBS_SOURCE,
                  requestCallback);
   }
   
   @Override
   public void presentationExecuteCode(
                                 String code,
                                 ServerRequestCallback<Void> requestCallback)
   {
      sendRequest(RPC_SCOPE, PRESENTATION_EXECUTE_CODE, code, requestCallback);
   }
   
   @Override
   public void createNewPresentation(
                        String filePath,
                        ServerRequestCallback<Void> requestCallback)
   {
      sendRequest(RPC_SCOPE, CREATE_NEW_PRESENTATION, filePath, requestCallback);
   }
   
   @Override
   public void showPresentationPane(String filePath,
                                    ServerRequestCallback<Void> requestCallback)
   {
      sendRequest(RPC_SCOPE, SHOW_PRESENTATION_PANE, filePath, requestCallback);
   }
   
   @Override
   public void closePresentationPane(ServerRequestCallback<Void> requestCallback)
   {
      sendRequest(RPC_SCOPE, CLOSE_PRESENTATION_PANE, requestCallback);
   }
   
   @Override
   public void tutorialFeedback(String feedback, 
                                ServerRequestCallback<Void> requestCallback)
   {
      sendRequest(RPC_SCOPE, TUTORIAL_FEEDBACK, feedback, requestCallback);
   }
   
   @Override
   public void tutorialQuizResponse(
                           int slideIndex, int answer, boolean correct,
                           ServerRequestCallback<Void> requestCallback)
   {
      JSONArray params = new JSONArray();
      params.set(0, new JSONNumber(slideIndex));
      params.set(1, new JSONNumber(answer));
      params.set(2, JSONBoolean.getInstance(correct));
      sendRequest(RPC_SCOPE, TUTORIAL_QUIZ_RESPONSE, params, requestCallback);
   }
   
   
   @Override
   public void getSlideNavigationForFile(
                     String filePath,
                     ServerRequestCallback<SlideNavigation> requestCallback)
   {
      sendRequest(RPC_SCOPE, 
                  GET_SLIDE_NAVIGATION_FOR_FILE, 
                  filePath,
                  requestCallback);
   }

   @Override
   public void getSlideNavigationForCode(
                     String code,
                     String baseDir,
                     ServerRequestCallback<SlideNavigation> requestCallback)
   {
      JSONArray params = new JSONArray();
      params.set(0, new JSONString(code));
      params.set(1, new JSONString(baseDir));
      sendRequest(RPC_SCOPE, 
                  GET_SLIDE_NAVIGATION_FOR_CODE, 
                  params,
                  requestCallback);
   }
   
   @Override
   public void clearPresentationCache(
                                  ServerRequestCallback<Void> requestCallback)
   {
      sendRequest(RPC_SCOPE, CLEAR_PRESENTATION_CACHE, requestCallback);
   }
   
   
   public void compilePdf(FileSystemItem targetFile,
                          String encoding,
                          SourceLocation sourceLocation,
                          String completedAction,
                          ServerRequestCallback<Boolean> requestCallback)
   {
      JSONArray params = new JSONArray();
      params.set(0, new JSONString(targetFile.getPath()));
      params.set(1, new JSONString(encoding));
      params.set(2, new JSONObject(sourceLocation));
      params.set(3, new JSONString(completedAction));
      sendRequest(RPC_SCOPE, COMPILE_PDF, params, requestCallback);
   }
   
   public void isCompilePdfRunning(ServerRequestCallback<Boolean> requestCallback)
   {
      sendRequest(RPC_SCOPE, IS_COMPILE_PDF_RUNNING, requestCallback);
   }
   
   public void terminateCompilePdf(
                           ServerRequestCallback<Boolean> requestCallback)
   {
      sendRequest(RPC_SCOPE, TERMINATE_COMPILE_PDF, requestCallback);
   }
   
   public void compilePdfClosed(ServerRequestCallback<Void> requestCallback)
   {
      sendRequest(RPC_SCOPE, COMPILE_PDF_CLOSED, requestCallback);
   }
   
   @Override
   public void synctexForwardSearch(String rootDocument,
                                    SourceLocation sourceLocation,
                                    ServerRequestCallback<PdfLocation> callback)
   {
      JSONArray params = new JSONArray();
      params.set(0, new JSONString(rootDocument));
      params.set(1, new JSONObject(sourceLocation));
      sendRequest(RPC_SCOPE, SYNCTEX_FORWARD_SEARCH, params, callback);
   }
   
   @Override
   public void applyForwardConcordance(
                                String rootDocument,
                                SourceLocation sourceLocation,
                                ServerRequestCallback<SourceLocation> callback)
   {
      JSONArray params = new JSONArray();
      params.set(0, new JSONString(rootDocument));
      params.set(1, new JSONObject(sourceLocation));
      sendRequest(RPC_SCOPE, APPLY_FORWARD_CONCORDANCE, params, callback);
   }

   @Override
   public void synctexInverseSearch(PdfLocation pdfLocation,
                                    ServerRequestCallback<SourceLocation> callback)
   {
      sendRequest(RPC_SCOPE, SYNCTEX_INVERSE_SEARCH, pdfLocation, callback);
   }
   
   @Override
   public void applyInverseConcordance(
                               SourceLocation sourceLocation,
                               ServerRequestCallback<SourceLocation> callback)
   {
      JSONArray params = new JSONArray();
      params.set(0, new JSONObject(sourceLocation));
      sendRequest(RPC_SCOPE, APPLY_INVERSE_CONCORDANCE, params, callback);
   }

   
   public void checkSpelling(
                         JsArrayString words,
                         ServerRequestCallback<JsArrayInteger> requestCallback)
   {
      JSONArray params = new JSONArray();
      params.set(0, new JSONArray(words));
      sendRequest(RPC_SCOPE, CHECK_SPELLING, params, requestCallback);
   }
   
   public void suggestionList(
                     String word,
                     ServerRequestCallback<JsArrayString> requestCallback)
   {
      JSONArray params = new JSONArray();
      params.set(0, new JSONString(word));
      sendRequest(RPC_SCOPE, SUGGESTION_LIST, params, requestCallback);
   }

   @Override
   public void getWordChars(ServerRequestCallback<String> requestCallback)
   {
      sendRequest(RPC_SCOPE, "get_word_chars", requestCallback);
   }

   public void addCustomDictionary(
                              String dictPath,
                              ServerRequestCallback<JsArrayString> callback)
   {
      sendRequest(RPC_SCOPE, ADD_CUSTOM_DICTIONARY, dictPath, callback);
   }

   public void removeCustomDictionary(
                              String name,
                              ServerRequestCallback<JsArrayString> callback)
   {
      sendRequest(RPC_SCOPE, REMOVE_CUSTOM_DICTIONARY, name, callback);
   }


   public void installAllDictionaries(
               ServerRequestCallback<SpellingPrefsContext> requestCallback)
   {
      sendRequest(RPC_SCOPE, INSTALL_ALL_DICTIONARIES, requestCallback);
   }

   @Override
   public void beginFind(String searchString,
                         boolean regex,
                         boolean ignoreCase,
                         FileSystemItem directory,
                         JsArrayString filePatterns,
                         ServerRequestCallback<String> requestCallback)
   {
      JSONArray params = new JSONArray();
      params.set(0, new JSONString(searchString));
      params.set(1, JSONBoolean.getInstance(regex));
      params.set(2, JSONBoolean.getInstance(ignoreCase));
      params.set(3, new JSONString(directory == null ? ""
                                                     : directory.getPath()));
      params.set(4, new JSONArray(filePatterns));
      sendRequest(RPC_SCOPE, BEGIN_FIND, params, requestCallback);
   }

   @Override
   public void stopFind(String findOperationHandle,
                        ServerRequestCallback<Void> requestCallback)
   {
      sendRequest(RPC_SCOPE, STOP_FIND, findOperationHandle, requestCallback);
   }

   @Override
   public void clearFindResults(ServerRequestCallback<Void> requestCallback)
   {
      sendRequest(RPC_SCOPE, "clear_find_results", requestCallback);
   }
   
   @Override
   public void getCppCapabilities(
                     ServerRequestCallback<CppCapabilities> requestCallback)
   {
      sendRequest(RPC_SCOPE, GET_CPP_CAPABILITIES, requestCallback);
   }
   
   @Override
   public void installBuildTools(String action, 
                                 ServerRequestCallback<Boolean> callback)
   {
      sendRequest(RPC_SCOPE, INSTALL_BUILD_TOOLS, action, callback);
   }
   
   
   @Override
   public void startBuild(String type,
                          ServerRequestCallback<Boolean> requestCallback)
   {
      sendRequest(RPC_SCOPE, START_BUILD, type, requestCallback);
   }

   @Override
   public void terminateBuild(ServerRequestCallback<Boolean> requestCallback)
   {
      sendRequest(RPC_SCOPE, TERMINATE_BUILD, requestCallback);
   }
   
   @Override
   public void devtoolsLoadAllPath(
                              ServerRequestCallback<String> requestCallback)
   {
      sendRequest(RPC_SCOPE, DEVTOOLS_LOAD_ALL_PATH, requestCallback);
   }
   
   @Override
   public void listEnvironment(ServerRequestCallback<JsArray<RObject>> callback)
   {
      sendRequest(RPC_SCOPE, LIST_ENVIRONMENT, callback);
   }

   @Override
   public void setContextDepth(int newContextDepth,
                               ServerRequestCallback<Void> requestCallback)
   {
      sendRequest(RPC_SCOPE,
                  SET_CONTEXT_DEPTH,
                  newContextDepth,
                  requestCallback);
   }
   
   @Override
   public void setEnvironment(String environmentName,
                              ServerRequestCallback<Void> requestCallback)
   {
      
      JSONArray params = new JSONArray();
      params.set(0, new JSONString(environmentName));
      sendRequest(RPC_SCOPE,
                  SET_ENVIRONMENT,
                  params,
                  requestCallback);
   }

   @Override
   public void setEnvironmentFrame(int frame,
                                   ServerRequestCallback<Void> requestCallback)
   {
      JSONArray params = new JSONArray();
      params.set(0, new JSONNumber(frame));
      sendRequest(RPC_SCOPE,
                  SET_ENVIRONMENT_FRAME,
                  params,
                  requestCallback);
   }

   @Override
   public void getEnvironmentNames(
         ServerRequestCallback<JsArray<EnvironmentFrame>> requestCallback)
   {
      sendRequest(RPC_SCOPE,
                  GET_ENVIRONMENT_NAMES,
                  requestCallback);
   }
   
   @Override
   public void getEnvironmentState(
         ServerRequestCallback<EnvironmentContextData> requestCallback)
   {
      sendRequest(RPC_SCOPE,
                  GET_ENVIRONMENT_STATE,
                  requestCallback);
   }

   @Override
   public void requeryContext(ServerRequestCallback<Void> requestCallback)
   {
      sendRequest(RPC_SCOPE,
                  REQUERY_CONTEXT,
                  requestCallback);
   }

   @Override
   public void getObjectContents(
                 String objectName,
                 ServerRequestCallback<ObjectContents> requestCallback)
   {
      JSONArray params = new JSONArray();
      params.set(0, new JSONString(objectName));
      sendRequest(RPC_SCOPE,
                  GET_OBJECT_CONTENTS,
                  params,
                  requestCallback);
   }
   
   @Override
   public void getFunctionSteps(
                 String functionName,
                 String fileName,
                 String packageName,
                 int[] lineNumbers,
                 ServerRequestCallback<JsArray<FunctionSteps>> requestCallback)
   {
      JSONArray lineNums = new JSONArray();
      for (int idx = 0; idx < lineNumbers.length; idx++)
      {
         lineNums.set(idx, new JSONNumber(lineNumbers[idx]));
      }
      JSONArray params = new JSONArray();
      params.set(0, new JSONString(functionName));
      params.set(1, new JSONString(fileName));
      params.set(2, new JSONString(packageName));
      params.set(3, lineNums);
      sendRequest(RPC_SCOPE,
                  GET_FUNCTION_STEPS,
                  params,
                  requestCallback);
   }
   
   @Override
   public void setFunctionBreakpoints(
         String functionName,
         String fileName,
         String packageName,
         ArrayList<String> steps,
         ServerRequestCallback<Void> requestCallback)
   {
      JSONArray breakSteps = new JSONArray();
      for (int idx = 0; idx < steps.size(); idx++)
      {
         breakSteps.set(idx, new JSONString(steps.get(idx)));
      }
      JSONArray params = new JSONArray();
      params.set(0, new JSONString(functionName));
      params.set(1, new JSONString(fileName));
      params.set(2, new JSONString(packageName));
      params.set(3, breakSteps);
      sendRequest(RPC_SCOPE,
                  SET_FUNCTION_BREAKPOINTS,
                  params,
                  requestCallback);
   }
   
   @Override
   public void getFunctionState(
         String functionName,
         String fileName,
         int lineNumber,
         ServerRequestCallback<FunctionState> requestCallback)
   {
      JSONArray params = new JSONArray();
      params.set(0, new JSONString(functionName));
      params.set(1, new JSONString(fileName));
      params.set(2, new JSONNumber(lineNumber));
      sendRequest(RPC_SCOPE,
                  GET_FUNCTION_STATE,
                  params,
                  requestCallback);
   }
   
   public void executeDebugSource(
         String fileName,
         ArrayList<Integer> topBreakLines,
         ArrayList<Integer> debugBreakLines,
         int step, 
         int mode, 
         ServerRequestCallback<TopLevelLineData> requestCallback)
   {
      JSONArray params = new JSONArray();
      params.set(0, new JSONString(fileName));
      params.set(1, JSONUtils.toJSONNumberArray(topBreakLines));
      params.set(2, JSONUtils.toJSONNumberArray(debugBreakLines));
      params.set(3, new JSONNumber(step));
      params.set(4, new JSONNumber(mode));

      sendRequest(RPC_SCOPE,
            EXECUTE_DEBUG_SOURCE,
            params,
            requestCallback);
   }
   
   public void setErrorManagementType(
         int type,
         ServerRequestCallback<Void> requestCallback)
   {
      JSONArray params = new JSONArray();
      params.set(0, new JSONNumber(type));
      
      sendRequest(RPC_SCOPE, 
            SET_ERROR_MANAGEMENT_TYPE, 
            params, 
            requestCallback);
   }
   
   @Override
   public void updateBreakpoints(ArrayList<Breakpoint> breakpoints,
         boolean set, boolean arm, ServerRequestCallback<Void> requestCallback)
   {
      JSONArray bps = new JSONArray();
      for (int i = 0; i < breakpoints.size(); i++)
      {
         bps.set(i, new JSONObject(breakpoints.get(i)));
      }
      
      JSONArray params = new JSONArray();
      params.set(0, bps);
      params.set(1, JSONBoolean.getInstance(set));
      params.set(2, JSONBoolean.getInstance(arm));
      sendRequest(RPC_SCOPE, 
            UPDATE_BREAKPOINTS,
            params, 
            requestCallback);
   }

   @Override
   public void removeAllBreakpoints(ServerRequestCallback<Void> requestCallback)
   {
      sendRequest(RPC_SCOPE, 
            REMOVE_ALL_BREAKPOINTS,
            requestCallback);
   }

   @Override
   public void checkForUpdates(
         boolean manual,
         ServerRequestCallback<UpdateCheckResult> requestCallback)
   {
      JSONArray params = new JSONArray();
      params.set(0, JSONBoolean.getInstance(manual));
      sendRequest(RPC_SCOPE, 
            CHECK_FOR_UPDATES,
            params, 
            requestCallback);
   }

   @Override
   public void getProductInfo(ServerRequestCallback<ProductInfo> requestCallback)
   {
      sendRequest(RPC_SCOPE, 
            GET_PRODUCT_INFO,
            requestCallback);
   }

   @Override
   public void getShinyViewerType(ServerRequestCallback<ShinyViewerType> requestCallback)
   {
      sendRequest(RPC_SCOPE,
            GET_SHINY_VIEWER_TYPE,
            requestCallback);
   }

   @Override
   public void setShinyViewerType(int viewerType,
         ServerRequestCallback<Void> requestCallback)
   {
      JSONArray params = new JSONArray();
      params.set(0, new JSONNumber(viewerType));
      sendRequest(RPC_SCOPE,
            SET_SHINY_VIEWER_TYPE,
            params,
            requestCallback);
   }

   @Override
   public void getShinyRunCmd(String shinyAppDir, 
                              ServerRequestCallback<ShinyRunCmd> requestCallback)
   {
      JSONArray params = new JSONArray();
      params.set(0, new JSONString(shinyAppDir));
      sendRequest(RPC_SCOPE,
            GET_SHINY_RUN_CMD,
            params,
            requestCallback);
   }

   @Override
   public void getRSConnectAccountList(
         ServerRequestCallback<JsArray<RSConnectAccount>> requestCallback)
   {
      sendRequest(RPC_SCOPE,
            GET_RSCONNECT_ACCOUNT_LIST,
            requestCallback);
   }

   @Override
   public void removeRSConnectAccount(String accountName, String server,
         ServerRequestCallback<Void> requestCallback)
   {
      JSONArray params = new JSONArray();
      params.set(0, new JSONString(accountName));
      params.set(1, new JSONString(server));
      sendRequest(RPC_SCOPE,
            REMOVE_RSCONNECT_ACCOUNT,
            params,
            requestCallback);
   }

   @Override
   public void connectRSConnectAccount(String command,
         ServerRequestCallback<Void> requestCallback)
   {
      JSONArray params = new JSONArray();
      params.set(0, new JSONString(command));
      sendRequest(RPC_SCOPE,
            CONNECT_RSCONNECT_ACCOUNT,
            params,
            requestCallback);
   }

   @Override
   public void getRSConnectAppList(
         String accountName,
         String server,
         ServerRequestCallback<JsArray<RSConnectApplicationInfo>> requestCallback)
   {
      JSONArray params = new JSONArray();
      params.set(0, new JSONString(accountName));
      params.set(1, new JSONString(server));
      sendRequest(RPC_SCOPE,
            GET_RSCONNECT_APP_LIST,
            params,
            requestCallback);
   }

   @Override
   public void getRSConnectDeployments(
         String dir,
         ServerRequestCallback<JsArray<RSConnectDeploymentRecord>> requestCallback)
   {
      JSONArray params = new JSONArray();
      params.set(0, new JSONString(dir));
      sendRequest(RPC_SCOPE,
            GET_RSCONNECT_DEPLOYMENTS,
            params,
            requestCallback);
   }
   
   @Override
   public void publishContent(String dir, ArrayList<String> deployFiles, 
         String file, String account, 
         String server, String appName, 
         ServerRequestCallback<Boolean> requestCallback)
   {
      JSONArray params = new JSONArray();
      params.set(0, new JSONString(dir));
      params.set(1, JSONUtils.toJSONStringArray(deployFiles));
      params.set(2, new JSONString(file));
      params.set(3, new JSONString(account));
      params.set(4, new JSONString(server));
      params.set(5, new JSONString(appName));
      sendRequest(RPC_SCOPE,
            RSCONNECT_PUBLISH,
            params,
            requestCallback);
   }
   
   @Override
   public void validateServerUrl(String url, 
         ServerRequestCallback<RSConnectServerInfo> requestCallback)
   {
      JSONArray params = new JSONArray();
      params.set(0, new JSONString(url));
      sendRequest(RPC_SCOPE,
            VALIDATE_SERVER_URL,
            params,
            requestCallback);
   }

   @Override
   public void getPreAuthToken(String serverName, 
         ServerRequestCallback<RSConnectPreAuthToken> requestCallback)
   {
      JSONArray params = new JSONArray();
      params.set(0, new JSONString(serverName));
      sendRequest(RPC_SCOPE,
            GET_AUTH_TOKEN,
            params,
            requestCallback);
   }

   @Override
   public void getUserFromToken(String url, 
         RSConnectPreAuthToken token,
         ServerRequestCallback<RSConnectAuthUser> requestCallback)
   {
      JSONArray params = new JSONArray();
      params.set(0, new JSONString(url));
      params.set(1, new JSONString(token.getToken()));
      params.set(2, new JSONString(token.getPrivateKey()));
      sendRequest(RPC_SCOPE,
            GET_USER_FROM_TOKEN,
            params,
            requestCallback);
   }

   @Override
   public void registerUserToken(String serverName, String accountName, int userId, 
                RSConnectPreAuthToken token, 
                ServerRequestCallback<Void> requestCallback)
   {
      JSONArray params = new JSONArray();
      params.set(0, new JSONString(serverName));
      params.set(1, new JSONString(accountName));
      params.set(2, new JSONNumber(userId));
      params.set(3, new JSONString(token.getToken()));
      params.set(4, new JSONString(token.getPrivateKey()));
      sendRequest(RPC_SCOPE,
            REGISTER_USER_TOKEN,
            params,
            requestCallback);
   }

   @Override
   public void getDeploymentFiles(String dir,
         boolean asMultipleRmd,
         ServerRequestCallback<RSConnectDeploymentFiles> requestCallback)
   {
      JSONArray params = new JSONArray();
      params.set(0, new JSONString(dir));
      params.set(1, JSONBoolean.getInstance(asMultipleRmd));
      sendRequest(RPC_SCOPE,
            GET_DEPLOYMENT_FILES,
            params,
            requestCallback);
   }
   
   @Override
   public void getLintResults(String target, 
         ServerRequestCallback<RSConnectLintResults> requestCallback)
   {
      JSONArray params = new JSONArray();
      params.set(0, new JSONString(target));
      sendRequest(RPC_SCOPE,
            GET_RSCONNECT_LINT_RESULTS,
            params,
            requestCallback);
   }
  
   @Override
   public void getRmdPublishDetails(String target,
         ServerRequestCallback<RmdPublishDetails> requestCallback)
   {
      JSONArray params = new JSONArray();
      params.set(0, new JSONString(target));
      sendRequest(RPC_SCOPE,
            GET_RMD_PUBLISH_DETAILS,
            params,
            requestCallback);
   }
  
   @Override
   public void getRMarkdownContext(
                  ServerRequestCallback<RMarkdownContext> requestCallback)
   {
      sendRequest(RPC_SCOPE, "get_rmarkdown_context", requestCallback);
   }

   @Override
   public void renderRmd(String file, int line, String format, String encoding,
                         boolean asTempfile, boolean asShiny,
         ServerRequestCallback<Boolean> requestCallback)
   {
      JSONArray params = new JSONArray();
      params.set(0, new JSONString(file));
      params.set(1, new JSONNumber(line));
      params.set(2, new JSONString(StringUtil.notNull(format)));
      params.set(3, new JSONString(encoding));
      params.set(4, JSONBoolean.getInstance(asTempfile));
      params.set(5, JSONBoolean.getInstance(asShiny));
      sendRequest(RPC_SCOPE,
            RENDER_RMD,
            params,
            requestCallback);
   }
   
   @Override
   public void renderRmdSource(String source,
         ServerRequestCallback<Boolean> requestCallback)
   {
      sendRequest(RPC_SCOPE, RENDER_RMD_SOURCE, source, requestCallback);
   }


   @Override
   public void terminateRenderRmd(boolean normal, 
                                  ServerRequestCallback<Void> requestCallback)
   {
      JSONArray params = new JSONArray();
      params.set(0, JSONBoolean.getInstance(normal));
      sendRequest(RPC_SCOPE,
            TERMINATE_RENDER_RMD,
            params,
            requestCallback);
   }
   
   @Override
   public void rmdOutputFormat(String file, 
                               String encoding, 
                               ServerRequestCallback<String> requestCallback)
   {
      JSONArray params = new JSONArray();
      params.set(0, new JSONString(file));
      params.set(1, new JSONString(encoding));
      sendRequest(RPC_SCOPE, "rmd_output_format", params, requestCallback);
   }
            
   @Override
   public void convertToYAML(JavaScriptObject input,
         ServerRequestCallback<RmdYamlResult> requestCallback)
   {
      JSONArray params = new JSONArray();
      params.set(0, new JSONObject(input));
      sendRequest(RPC_SCOPE,
            CONVERT_TO_YAML,
            params,
            requestCallback);
   }

   @Override
   public void convertFromYAML(String yaml,
         ServerRequestCallback<RmdYamlData> requestCallback)
   {
      JSONArray params = new JSONArray();
      params.set(0, new JSONString(yaml));
      sendRequest(RPC_SCOPE,
            CONVERT_FROM_YAML,
            params,
            requestCallback);
   }

   @Override
   public void discoverRmdTemplates(
         ServerRequestCallback<Boolean> requestCallback)
   {
      sendRequest(RPC_SCOPE,
            DISCOVER_RMD_TEMPLATES,
            requestCallback);
   }


   @Override
   public void createRmdFromTemplate(String filePath, String templatePath,
         boolean createDirectory,
         ServerRequestCallback<RmdCreatedTemplate> requestCallback)
   {
      JSONArray params = new JSONArray();
      params.set(0, new JSONString(filePath));
      params.set(1, new JSONString(templatePath));
      params.set(2, JSONBoolean.getInstance(createDirectory));
      sendRequest(RPC_SCOPE,
            CREATE_RMD_FROM_TEMPLATE,
            params,
            requestCallback);
   }

   @Override
   public void getRmdTemplate(String templatePath,
         ServerRequestCallback<RmdTemplateContent> requestCallback)
   {
      JSONArray params = new JSONArray();
      params.set(0, new JSONString(templatePath));
      sendRequest(RPC_SCOPE,
            GET_RMD_TEMPLATE,
            params,
            requestCallback);
   }
   
   @Override
   public void unsatisfiedDependencies(
      JsArray<Dependency> dependencies,
      boolean silentUpdate,
      ServerRequestCallback<JsArray<Dependency>> requestCallback)
   {
      JSONArray params = new JSONArray();
      params.set(0, new JSONArray(dependencies));
      params.set(1, JSONBoolean.getInstance(silentUpdate));
      sendRequest(RPC_SCOPE, 
                  "unsatisfied_dependencies", 
                  params, 
                  requestCallback);
   }
     
   @Override
   public void installDependencies(
      JsArray<Dependency> dependencies,
      ServerRequestCallback<ConsoleProcess> requestCallback)
   {
      sendRequest(RPC_SCOPE,
                  "install_dependencies",
                  dependencies,
                  new ConsoleProcessCallbackAdapter(requestCallback));
   }

   @Override
   public  void getPackratPrerequisites(
         ServerRequestCallback<PackratPrerequisites> requestCallback)
   {
      sendRequest(RPC_SCOPE, GET_PACKRAT_PREREQUISITES, requestCallback);
   }
   
   @Override
   public void installPackrat(
                   ServerRequestCallback<Boolean> requestCallback)
   {
      sendRequest(RPC_SCOPE, INSTALL_PACKRAT, requestCallback);
   }
   
   @Override
   public void getPackratContext(
                     ServerRequestCallback<PackratContext> requestCallback)
   {
      sendRequest(RPC_SCOPE, GET_PACKRAT_CONTEXT, requestCallback);
   }
   
   
   @Override
   public void getPackratStatus(String dir,
         ServerRequestCallback<JsArray<PackratStatus>> requestCallback)
   {
      
      JSONArray params = new JSONArray();
      params.set(0, new JSONString(dir));
      sendRequest(RPC_SCOPE,
                  GET_PACKRAT_STATUS,
                  params,
                  requestCallback);
   }
   
   @Override
   public void packratBootstrap(String dir,
                                boolean enter,
                                ServerRequestCallback<Void> requestCallback)
   {
      JSONArray params = new JSONArray();
      params.set(0, new JSONString(dir));
      params.set(1, JSONBoolean.getInstance(enter));
      sendRequest(RPC_SCOPE,
                  PACKRAT_BOOTSTRAP,
                  params,
                  requestCallback);
   }

   @Override
   public void getPendingActions(
         String action, 
         String dir,
         ServerRequestCallback<JsArray<PackratPackageAction>> requestCallback)
   {
      JSONArray params = new JSONArray();
      params.set(0, new JSONString(action));
      params.set(1, new JSONString(dir));
      sendRequest(RPC_SCOPE,
                  GET_PENDING_ACTIONS,
                  params,
                  requestCallback);
   }
   
   @Override
   public void markersTabClosed(ServerRequestCallback<Void> requestCallback)
   {
      sendRequest(RPC_SCOPE, "markers_tab_closed", requestCallback);
   }
   
   @Override
   public void updateActiveMarkerSet(String set,
                                     ServerRequestCallback<Void> callback)
   {
      sendRequest(RPC_SCOPE, "update_active_marker_set", set, callback);
   }
   
   @Override
   public void clearActiveMarkerSet(ServerRequestCallback<Void> requestCallback)
   {
      sendRequest(RPC_SCOPE, "clear_active_marker_set", requestCallback);
   }
   
   @Override
   public void lintRSourceDocument(String documentId,
                                   String documentPath,
                                   boolean showMarkersPane,
                                   ServerRequestCallback<JsArray<LintItem>> requestCallback)
   {
      JSONArray params = new JSONArray();
      params.set(0, new JSONString(documentId));
      params.set(1, new JSONString(documentPath));
      params.set(2, JSONBoolean.getInstance(showMarkersPane));
      sendRequest(RPC_SCOPE, LINT_R_SOURCE_DOCUMENT, params, requestCallback);
   }
   
   @Override
   public void getSetClassCall(String call,
                               ServerRequestCallback<SetClassCall> requestCallback)
   {
      JSONArray params = new JSONArray();
      params.set(0, new JSONString(call));
      sendRequest(RPC_SCOPE, GET_SET_CLASS_CALL, params, requestCallback);
   }
   
   @Override
   public void getSetGenericCall(String call,
                                 ServerRequestCallback<SetGenericCall> requestCallback)
   {
      JSONArray params = new JSONArray();
      params.set(0, new JSONString(call));
      sendRequest(RPC_SCOPE, GET_SET_GENERIC_CALL, params, requestCallback);
   }
   
   @Override
   public void getSetMethodCall(String call,
                                ServerRequestCallback<SetMethodCall> requestCallback)
   {
      JSONArray params = new JSONArray();
      params.set(0, new JSONString(call));
      sendRequest(RPC_SCOPE, GET_SET_METHOD_CALL, params, requestCallback);
   }
   
   @Override
   public void getSetRefClassCall(String call,
                                  ServerRequestCallback<SetRefClassCall> requestCallback)
   {
      JSONArray params = new JSONArray();
      params.set(0, new JSONString(call));
      sendRequest(RPC_SCOPE, GET_SET_REF_CLASS_CALL, params, requestCallback);
   }
   
   @Override
   public void transformSnippet(String snippetContent,
                                ServerRequestCallback<String> requestCallback)
   {
      JSONArray params = new JSONArray();
      params.set(0, new JSONString(snippetContent));
      sendRequest(RPC_SCOPE, TRANSFORM_SNIPPET, params, requestCallback);
   }
   
   private String clientId_;
   private double clientVersion_ = 0;
   private boolean listeningForEvents_;
   private boolean disconnected_;

   private final RemoteServerAuth serverAuth_;
   private final RemoteServerEventListener serverEventListener_ ;

   private final Provider<ConsoleProcessFactory> pConsoleProcessFactory_;

   private final Session session_;
   private final EventBus eventBus_;
   private final Satellite satellite_;

   // url scopes
   private static final String RPC_SCOPE = "rpc";
   private static final String FILES_SCOPE = "files";
   private static final String EVENTS_SCOPE = "events";
   private static final String UPLOAD_SCOPE = "upload";
   private static final String EXPORT_SCOPE = "export";
   private static final String GRAPHICS_SCOPE = "graphics";
   private static final String SOURCE_SCOPE = "source";
   private static final String LOG_SCOPE = "log";
   private static final String META_SCOPE = "meta";
   private static final String FILE_SHOW = "file_show";

   // session methods
   private static final String CLIENT_INIT = "client_init";
   private static final String ACCEPT_AGREEMENT = "accept_agreement";
   private static final String SUSPEND_SESSION = "suspend_session";
   private static final String HANDLE_UNSAVED_CHANGES_COMPLETED = "handle_unsaved_changes_completed";
   private static final String QUIT_SESSION = "quit_session";
   private static final String SUSPEND_FOR_RESTART = "suspend_for_restart";
   private static final String PING="ping";

   private static final String SET_WORKBENCH_METRICS = "set_workbench_metrics";
   private static final String SET_PREFS = "set_prefs";
   private static final String SET_UI_PREFS = "set_ui_prefs";
   private static final String GET_R_PREFS = "get_r_prefs";
   private static final String SET_CLIENT_STATE = "set_client_state";
   private static final String USER_PROMPT_COMPLETED = "user_prompt_completed";
   private static final String GET_TERMINAL_OPTIONS = "get_terminal_options";
   private static final String START_SHELL_DIALOG = "start_shell_dialog";
   private static final String SEARCH_CODE = "search_code";
   private static final String GET_SEARCH_PATH_FUNCTION_DEFINITION = "get_search_path_function_definition";
   private static final String GET_METHOD_DEFINITION = "get_method_definition";
   private static final String GET_FUNCTION_DEFINITION = "get_function_definition";
   private static final String FIND_FUNCTION_IN_SEARCH_PATH = "find_function_in_search_path";

   private static final String CONSOLE_INPUT = "console_input";
   private static final String RESET_CONSOLE_ACTIONS = "reset_console_actions";
   private static final String INTERRUPT = "interrupt";
   private static final String ABORT = "abort";
   private static final String GET_DPLYR_JOIN_COMPLETIONS_STRING = 
         "get_dplyr_join_completions_string";
   private static final String GET_DPLYR_JOIN_COMPLETIONS = "get_dplyr_join_completions";
   private static final String GET_ARGS = "get_args";
   private static final String GET_COMPLETIONS = "get_completions";
   private static final String IS_FUNCTION = "is_function";
   private static final String GET_HELP_AT_CURSOR = "get_help_at_cursor";

   private static final String PROCESS_START = "process_start";
   private static final String PROCESS_INTERRUPT = "process_interrupt";
   private static final String PROCESS_REAP = "process_reap";
   private static final String PROCESS_WRITE_STDIN = "process_write_stdin";

   private static final String REMOVE_ALL_OBJECTS = "remove_all_objects";
   private static final String REMOVE_OBJECTS = "remove_objects";
   private static final String DOWNLOAD_DATA_FILE = "download_data_file";
   private static final String GET_DATA_PREVIEW = "get_data_preview";
   private static final String GET_OUTPUT_PREVIEW = "get_output_preview";

   private static final String EDIT_COMPLETED = "edit_completed";
   private static final String CHOOSE_FILE_COMPLETED = "choose_file_completed";

   private static final String GET_PACKAGE_STATE = "get_package_state";
   private static final String AVAILABLE_PACKAGES = "available_packages";
   private static final String CHECK_FOR_PACKAGE_UPDATES = "check_for_package_updates";
   private static final String INIT_DEFAULT_USER_LIBRARY = "init_default_user_library";
   private static final String LOADED_PACKAGE_UPDATES_REQUIRED = "loaded_package_updates_required";
   private static final String IGNORE_NEXT_LOADED_PACKAGE_CHECK = "ignore_next_loaded_package_check";
   private static final String GET_PACKAGE_INSTALL_CONTEXT = "get_package_install_context";
   private static final String IS_PACKAGE_LOADED = "is_package_loaded";
   private static final String SET_CRAN_MIRROR = "set_cran_mirror";
   private static final String GET_CRAN_MIRRORS = "get_cran_mirrors";
   private static final String PACKAGE_SKELETON = "package_skeleton";

   private static final String GET_HELP = "get_help";
   private static final String SHOW_HELP_TOPIC = "show_help_topic" ;
   private static final String SEARCH = "search" ;

   private static final String STAT = "stat";
   private static final String IS_TEXT_FILE = "is_text_file";
   private static final String LIST_FILES = "list_files";
   private static final String LIST_ALL_FILES = "list_all_files";
   private static final String CREATE_FOLDER = "create_folder";
   private static final String DELETE_FILES = "delete_files";
   private static final String COPY_FILE = "copy_file";
   private static final String MOVE_FILES = "move_files";
   private static final String RENAME_FILE = "rename_file";
   private static final String COMPLETE_UPLOAD = "complete_upload";

   private static final String NEXT_PLOT = "next_plot";
   private static final String PREVIOUS_PLOT = "previous_plot";
   private static final String REMOVE_PLOT = "remove_plot";
   private static final String CLEAR_PLOTS = "clear_plots";
   private static final String REFRESH_PLOT = "refresh_plot";
   private static final String SAVE_PLOT_AS = "save_plot_as";
   private static final String SAVE_PLOT_AS_PDF = "save_plot_as_pdf";
   private static final String COPY_PLOT_TO_CLIPBOARD_METAFILE = "copy_plot_to_clipboard_metafile";
   private static final String COPY_PLOT_TO_COCOA_PASTEBOARD = "copy_plot_to_cocoa_pasteboard";
   private static final String GET_UNIQUE_SAVE_PLOT_STEM = "get_unique_save_plot_stem";
   private static final String GET_SAVE_PLOT_CONTEXT = "get_save_plot_context";
   private static final String LOCATOR_COMPLETED = "locator_completed";
   private static final String SET_MANIPULATOR_VALUES = "set_manipulator_values";
   private static final String MANIPULATOR_PLOT_CLICKED = "manipulator_plot_clicked";
   
   private static final String EXECUTE_R_CODE = "execute_r_code";

   private static final String GET_NEW_PROJECT_CONTEXT = "get_new_project_context";
   private static final String CREATE_PROJECT = "create_project";
   private static final String READ_PROJECT_OPTIONS = "read_project_options";
   private static final String WRITE_PROJECT_OPTIONS = "write_project_options";
   private static final String WRITE_PROJECT_VCS_OPTIONS = "write_project_vcs_options";
   
   private static final String NEW_DOCUMENT = "new_document";
   private static final String OPEN_DOCUMENT = "open_document";
   private static final String SAVE_DOCUMENT = "save_document";
   private static final String SAVE_DOCUMENT_DIFF = "save_document_diff";
   private static final String CHECK_FOR_EXTERNAL_EDIT = "check_for_external_edit";
   private static final String IGNORE_EXTERNAL_EDIT = "ignore_external_edit";
   private static final String CLOSE_DOCUMENT = "close_document";
   private static final String CLOSE_ALL_DOCUMENTS = "close_all_documents";
   private static final String GET_SOURCE_TEMPLATE = "get_source_template";
   private static final String CREATE_RD_SHELL = "create_rd_shell";
   private static final String SET_SOURCE_DOCUMENT_ON_SAVE = "set_source_document_on_save";
   private static final String SAVE_ACTIVE_DOCUMENT = "save_active_document";
   private static final String MODIFY_DOCUMENT_PROPERTIES = "modify_document_properties";
   private static final String GET_DOCUMENT_PROPERTIES = "get_document_properties";
   private static final String REVERT_DOCUMENT = "revert_document";
   private static final String REOPEN_WITH_ENCODING = "reopen_with_encoding";
   private static final String REMOVE_CONTENT_URL = "remove_content_url";
   private static final String DETECT_FREE_VARS = "detect_free_vars";
   private static final String ICONVLIST = "iconvlist";
   private static final String GET_TEX_CAPABILITIES = "get_tex_capabilities";
   private static final String GET_CHUNK_OPTIONS = "get_chunk_options";
   private static final String SET_DOC_ORDER = "set_doc_order";
   private static final String REMOVE_CACHED_DATA = "remove_cached_data";
   private static final String DUPLICATE_DATA_VIEW = "duplicate_data_view";
   private static final String ENSURE_FILE_EXISTS = "ensure_file_exists";

   private static final String GET_RECENT_HISTORY = "get_recent_history";
   private static final String GET_HISTORY_ITEMS = "get_history_items";
   private static final String REMOVE_HISTORY_ITEMS = "remove_history_items";
   private static final String CLEAR_HISTORY = "clear_history";
   private static final String GET_HISTORY_ARCHIVE_ITEMS = "get_history_archive_items";
   private static final String SEARCH_HISTORY_ARCHIVE = "search_history_archive";
   private static final String SEARCH_HISTORY_ARCHIVE_BY_PREFIX = "search_history_archive_by_prefix";

   private static final String VCS_CLONE = "vcs_clone";
   
   private static final String GIT_ADD = "git_add";
   private static final String GIT_REMOVE = "git_remove";
   private static final String GIT_DISCARD = "git_discard";
   private static final String GIT_REVERT = "git_revert";
   private static final String GIT_STAGE = "git_stage";
   private static final String GIT_UNSTAGE = "git_unstage";
   private static final String GIT_ALL_STATUS = "git_all_status";
   private static final String GIT_FULL_STATUS = "git_full_status";
   private static final String GIT_LIST_BRANCHES = "git_list_branches";
   private static final String GIT_CHECKOUT = "git_checkout";
   private static final String GIT_COMMIT = "git_commit";
   private static final String GIT_PUSH = "git_push";
   private static final String GIT_PULL = "git_pull";
   private static final String ASKPASS_COMPLETED = "askpass_completed";
   private static final String CREATE_SSH_KEY = "create_ssh_key";
   private static final String GIT_SSH_PUBLIC_KEY = "git_ssh_public_key";
   private static final String GIT_HAS_REPO = "git_has_repo";
   private static final String GIT_INIT_REPO = "git_init_repo";
   private static final String GIT_GET_IGNORES = "git_get_ignores";
   private static final String GIT_SET_IGNORES = "git_set_ignores";
   private static final String GIT_GITHUB_REMOTE_URL = "git_github_remote_url";
   private static final String GIT_DIFF_FILE = "git_diff_file";
   private static final String GIT_APPLY_PATCH = "git_apply_patch";
   private static final String GIT_HISTORY_COUNT = "git_history_count";
   private static final String GIT_HISTORY = "git_history";
   private static final String GIT_SHOW = "git_show";
   private static final String GIT_SHOW_FILE = "git_show_file";
   private static final String GIT_EXPORT_FILE = "git_export_file";

   private static final String SVN_ADD = "svn_add";
   private static final String SVN_DELETE = "svn_delete";
   private static final String SVN_REVERT = "svn_revert";
   private static final String SVN_RESOLVE = "svn_resolve";
   private static final String SVN_STATUS = "svn_status";
   private static final String SVN_UPDATE = "svn_update";
   private static final String SVN_CLEANUP = "svn_cleanup";
   private static final String SVN_COMMIT = "svn_commit";
   private static final String SVN_DIFF_FILE = "svn_diff_file";
   private static final String SVN_APPLY_PATCH = "svn_apply_patch";
   private static final String SVN_HISTORY_COUNT = "svn_history_count";
   private static final String SVN_HISTORY = "svn_history";
   private static final String SVN_SHOW = "svn_show";
   private static final String SVN_SHOW_FILE = "svn_show_file";
   private static final String SVN_GET_IGNORES = "svn_get_ignores";
   private static final String SVN_SET_IGNORES = "svn_set_ignores";

   private static final String GET_PUBLIC_KEY = "get_public_key";
   
   private static final String LIST_GET = "list_get";
   private static final String LIST_SET_CONTENTS = "list_set_contents";
   private static final String LIST_PREPEND_ITEM = "list_prepend_item";
   private static final String LIST_APPEND_ITEM = "list_append_item";
   private static final String LIST_REMOVE_ITEM = "list_remove_item";
   private static final String LIST_CLEAR = "list_clear";
   
   private static final String PREVIEW_HTML = "preview_html";
   private static final String TERMINATE_PREVIEW_HTML = "terminate_preview_html";
   private static final String GET_HTML_CAPABILITIES = "get_html_capabilities";
   private static final String RPUBS_UPLOAD = "rpubs_upload";
   private static final String RPUBS_TERMINATE_UPLOAD = "terminate_rpubs_upload";
   
   private static final String SET_WORKING_DIRECTORY = "set_working_directory";
   private static final String CREATE_STANDALONE_PRESENTATION = "create_standalone_presentation";
   private static final String CREATE_DESKTOP_VIEW_IN_BROWSER_PRESENTATION = "create_desktop_view_in_browser_presentation";
   private static final String CREATE_PRESENTATION_RPUBS_SOURCE = "create_presentation_rpubs_source";
   private static final String SET_PRESENTATION_SLIDE_INDEX = "set_presentation_slide_index";
   private static final String PRESENTATION_EXECUTE_CODE = "presentation_execute_code";
   private static final String CREATE_NEW_PRESENTATION = "create_new_presentation";
   private static final String SHOW_PRESENTATION_PANE = "show_presentation_pane";
   private static final String CLOSE_PRESENTATION_PANE = "close_presentation_pane";
   
   private static final String TUTORIAL_FEEDBACK = "tutorial_feedback";
   private static final String TUTORIAL_QUIZ_RESPONSE = "tutorial_quiz_response";
   
   private static final String GET_SLIDE_NAVIGATION_FOR_FILE = "get_slide_navigation_for_file";
   private static final String GET_SLIDE_NAVIGATION_FOR_CODE = "get_slide_navigation_for_code";
   private static final String CLEAR_PRESENTATION_CACHE = "clear_presentation_cache";
   
   private static final String COMPILE_PDF = "compile_pdf";
   private static final String IS_COMPILE_PDF_RUNNING = "is_compile_pdf_running";
   private static final String TERMINATE_COMPILE_PDF = "terminate_compile_pdf";
   private static final String COMPILE_PDF_CLOSED = "compile_pdf_closed";
   
   private static final String SYNCTEX_FORWARD_SEARCH = "synctex_forward_search";
   private static final String SYNCTEX_INVERSE_SEARCH = "synctex_inverse_search";
   private static final String APPLY_FORWARD_CONCORDANCE = "apply_forward_concordance";
   private static final String APPLY_INVERSE_CONCORDANCE = "apply_inverse_concordance";
   
   private static final String CHECK_SPELLING = "check_spelling";
   private static final String SUGGESTION_LIST = "suggestion_list";
   private static final String ADD_CUSTOM_DICTIONARY = "add_custom_dictionary";
   private static final String REMOVE_CUSTOM_DICTIONARY = "remove_custom_dictionary";
   private static final String INSTALL_ALL_DICTIONARIES = "install_all_dictionaries";

   private static final String BEGIN_FIND = "begin_find";
   private static final String STOP_FIND = "stop_find";
   
   private static final String GET_CPP_CAPABILITIES = "get_cpp_capabilities";
   private static final String INSTALL_BUILD_TOOLS = "install_build_tools";
   private static final String START_BUILD = "start_build";
   private static final String TERMINATE_BUILD = "terminate_build";
   private static final String DEVTOOLS_LOAD_ALL_PATH = "devtools_load_all_path";

   private static final String LIST_ENVIRONMENT = "list_environment";
   private static final String SET_CONTEXT_DEPTH = "set_context_depth";
   private static final String SET_ENVIRONMENT = "set_environment";
   private static final String SET_ENVIRONMENT_FRAME = "set_environment_frame";
   private static final String GET_ENVIRONMENT_NAMES = "get_environment_names";
   private static final String GET_ENVIRONMENT_STATE = "get_environment_state";
   private static final String GET_OBJECT_CONTENTS = "get_object_contents";
   private static final String REQUERY_CONTEXT = "requery_context";
   
   private static final String GET_FUNCTION_STEPS = "get_function_steps";
   private static final String SET_FUNCTION_BREAKPOINTS = "set_function_breakpoints";
   private static final String GET_FUNCTION_STATE = "get_function_state";
   private static final String EXECUTE_DEBUG_SOURCE = "execute_debug_source";
   private static final String SET_ERROR_MANAGEMENT_TYPE = "set_error_management_type";
   private static final String UPDATE_BREAKPOINTS = "update_breakpoints";
   private static final String REMOVE_ALL_BREAKPOINTS = "remove_all_breakpoints";
   
   private static final String LOG = "log";
   private static final String LOG_EXCEPTION = "log_exception";
   
   private static final String GET_INIT_MESSAGES = "get_init_messages";

   private static final String CHECK_FOR_UPDATES = "check_for_updates";
   private static final String GET_PRODUCT_INFO = "get_product_info";

   private static final String GET_SHINY_VIEWER_TYPE = "get_shiny_viewer_type";
   private static final String GET_SHINY_RUN_CMD = "get_shiny_run_cmd";
   private static final String SET_SHINY_VIEWER_TYPE = "set_shiny_viewer_type";
   
   private static final String GET_RSCONNECT_ACCOUNT_LIST = "get_rsconnect_account_list";
   private static final String REMOVE_RSCONNECT_ACCOUNT = "remove_rsconnect_account";
   private static final String CONNECT_RSCONNECT_ACCOUNT = "connect_rsconnect_account";
   private static final String GET_RSCONNECT_APP_LIST = "get_rsconnect_app_list";
   private static final String GET_RSCONNECT_DEPLOYMENTS = "get_rsconnect_deployments";
   private static final String RSCONNECT_PUBLISH = "rsconnect_publish";
   private static final String GET_DEPLOYMENT_FILES = "get_deployment_files";
   private static final String VALIDATE_SERVER_URL = "validate_server_url";
   private static final String GET_AUTH_TOKEN = "get_auth_token";
   private static final String GET_USER_FROM_TOKEN = "get_user_from_token";
   private static final String REGISTER_USER_TOKEN = "register_user_token";
   private static final String GET_RSCONNECT_LINT_RESULTS = "get_rsconnect_lint_results";
   private static final String GET_RMD_PUBLISH_DETAILS = "get_rmd_publish_details";

   private static final String RENDER_RMD = "render_rmd";
   private static final String RENDER_RMD_SOURCE = "render_rmd_source";
   private static final String TERMINATE_RENDER_RMD = "terminate_render_rmd";
   private static final String CONVERT_TO_YAML = "convert_to_yaml";
   private static final String CONVERT_FROM_YAML = "convert_from_yaml";
   private static final String DISCOVER_RMD_TEMPLATES = "discover_rmd_templates";
   private static final String CREATE_RMD_FROM_TEMPLATE = "create_rmd_from_template";
   private static final String GET_RMD_TEMPLATE = "get_rmd_template";
   
   private static final String GET_PACKRAT_PREREQUISITES = "get_packrat_prerequisites";
   private static final String INSTALL_PACKRAT = "install_packrat";
   private static final String GET_PACKRAT_CONTEXT = "get_packrat_context";
   private static final String GET_PACKRAT_STATUS = "get_packrat_status";
   private static final String PACKRAT_BOOTSTRAP = "packrat_bootstrap";
   private static final String GET_PENDING_ACTIONS = "get_pending_actions";
   
   private static final String LINT_R_SOURCE_DOCUMENT = "lint_r_source_document";
   
   private static final String GET_SET_CLASS_CALL = "get_set_class_slots";
   private static final String GET_SET_GENERIC_CALL = "get_set_generic_call";
   private static final String GET_SET_METHOD_CALL = "get_set_method_call";
   private static final String GET_SET_REF_CLASS_CALL = "get_set_ref_class_call";
<<<<<<< HEAD
=======
   
   private static final String TRANSFORM_SNIPPET = "transform_snippet";
  
>>>>>>> 94446f65
}<|MERGE_RESOLUTION|>--- conflicted
+++ resolved
@@ -4378,10 +4378,5 @@
    private static final String GET_SET_GENERIC_CALL = "get_set_generic_call";
    private static final String GET_SET_METHOD_CALL = "get_set_method_call";
    private static final String GET_SET_REF_CLASS_CALL = "get_set_ref_class_call";
-<<<<<<< HEAD
-=======
-   
    private static final String TRANSFORM_SNIPPET = "transform_snippet";
-  
->>>>>>> 94446f65
 }