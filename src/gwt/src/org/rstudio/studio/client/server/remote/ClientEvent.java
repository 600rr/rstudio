--- conflicted
+++ resolved
@@ -128,15 +128,12 @@
    public static final String RmdParamsEdit = "rmd_params_edit";
    public static final String RmdParamsReady = "rmd_params_ready";
    public static final String RegisterUserCommand = "register_user_command";
-<<<<<<< HEAD
    public static final String ReplaceSelection = "replace_selection";
    public static final String ReplaceRanges = "replace_ranges";
    public static final String GetActiveDocumentContext = "get_active_document_context";
    public static final String SendToConsole = "send_to_console";
-=======
    public static final String UserFollowStarted = "user_follow_started";
    public static final String UserFollowEnded = "user_follow_ended";
->>>>>>> f257e0c7
    
    protected ClientEvent()
    {
