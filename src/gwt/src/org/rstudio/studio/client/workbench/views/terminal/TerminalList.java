/*
 * TerminalList.java
 *
 * Copyright (C) 2009-17 by RStudio, Inc.
 *
 * Unless you have received this program directly from RStudio pursuant
 * to the terms of a commercial license agreement with RStudio, then
 * this program is licensed to you under the terms of version 3 of the
 * GNU Affero General Public License. This program is distributed WITHOUT
 * ANY EXPRESS OR IMPLIED WARRANTY, INCLUDING THOSE OF NON-INFRINGEMENT,
 * MERCHANTABILITY OR FITNESS FOR A PARTICULAR PURPOSE. Please refer to the
 * AGPL (http://www.gnu.org/licenses/agpl-3.0.txt) for more details.
 *
 */

package org.rstudio.studio.client.workbench.views.terminal;

import java.util.Iterator;
import java.util.LinkedHashMap;

import org.rstudio.core.client.Debug;
import org.rstudio.core.client.ResultCallback;
import org.rstudio.studio.client.RStudioGinjector;
import org.rstudio.studio.client.application.events.EventBus;
import org.rstudio.studio.client.common.console.ConsoleProcess.ConsoleProcessFactory;
import org.rstudio.studio.client.common.console.ConsoleProcessInfo;
import org.rstudio.studio.client.workbench.prefs.model.UIPrefs;
import org.rstudio.studio.client.workbench.views.terminal.events.TerminalBusyEvent;
import org.rstudio.studio.client.workbench.views.terminal.events.TerminalCwdEvent;
import org.rstudio.studio.client.workbench.views.terminal.events.TerminalSubprocEvent;

import com.google.inject.Inject;
import com.google.inject.Provider;

/**
 * List of terminals, with sufficient metadata to display a list of
 * available terminals and reconnect to them.
 */
public class TerminalList implements Iterable<String>,
                                     TerminalSubprocEvent.Handler,
                                     TerminalCwdEvent.Handler
{
   private static class TerminalListData
   {
      public TerminalListData(ConsoleProcessInfo cpi, boolean hasSession)
      {
         cpi_ = cpi;
         sessionCreated_ = hasSession;
      }
      
      public ConsoleProcessInfo getCPI()
      {
         return cpi_;
      }

      public void setSessionCreated()
      {
         sessionCreated_ = true;
      }
      
      public boolean getSessionCreated()
      {
         return sessionCreated_;
      }
      
      private ConsoleProcessInfo cpi_;
      private boolean sessionCreated_;
   }
   
   protected TerminalList() 
   {
      RStudioGinjector.INSTANCE.injectMembers(this); 
      eventBus_.addHandler(TerminalSubprocEvent.TYPE, this);
      eventBus_.addHandler(TerminalCwdEvent.TYPE, this);
   }

   @Inject
   private void initialize(Provider<ConsoleProcessFactory> pConsoleProcessFactory,
                           EventBus events,
                           UIPrefs uiPrefs)
   {
      pConsoleProcessFactory_ = pConsoleProcessFactory;
      eventBus_ = events;
      uiPrefs_ = uiPrefs;
   }

   /**
    * Add metadata from supplied TerminalSession
    * @param terminal terminal to add
    */
   public void addTerminal(TerminalSession term)
   {
<<<<<<< HEAD
      addTerminal(ConsoleProcessInfo.createTerminalMetadata(
            term.getHandle(),
            term.getCaption(),
            term.getTitle(),
            term.getSequence(),
            term.getHasChildProcs(),
            term.getCols(),
            term.getRows(),
            term.getShellType(),
            term.getAltBufferActive(),
            term.getCwd(),
            term.getAutoCloseMode(),
            term.getZombie(),
            term.getTrackEnv()));
=======
      addTerminal(term.getProcInfo(), true);
>>>>>>> 30ea712f
   }

   /**
    * Add metadata from supplied ConsoleProcessInfo
    * @param procInfo metadata to add
    */
   public void addTerminal(ConsoleProcessInfo procInfo, boolean hasSession)
   {
      terminals_.put(procInfo.getHandle(), new TerminalListData(procInfo, hasSession));
      updateTerminalBusyStatus();
   }

   /**
    * Change terminal title.
    * @param handle handle of terminal
    * @param title new title
    * @return true if title was changed, false if it was unchanged
    */
   public boolean retitleTerminal(String handle, String title)
   {
      ConsoleProcessInfo current = getMetadataForHandle(handle);
      if (current == null)
      {
         return false;
      }

      if (!current.getTitle().equals(title))
      {
         current.setTitle(title);
         return true;
      }
      return false;
   }

   /**
    * update has subprocesses flag
    * @param handle terminal handle
    * @param childProcs new subprocesses flag value
    * @return true if changed, false if unchanged
    */
   private boolean setChildProcs(String handle, boolean childProcs)
   {
      ConsoleProcessInfo current = getMetadataForHandle(handle);
      if (current == null)
      {
         return false;
      }

      if (current.getHasChildProcs() != childProcs)
      {
         current.setHasChildProcs(childProcs);
         return true;
      }
      return false;
   }

   /**
    * update current working directory
    * @param handle terminal handle
    * @param cwd new directory
    */
   private void setCwd(String handle, String cwd)
   {
      ConsoleProcessInfo current = getMetadataForHandle(handle);
      if (current == null)
         return;

      if (current.getCwd() != cwd)
      {
         current.setCwd(cwd);
      }
   }

   /**
    * update zombie flag
    * @param handle terminal handle
    * @param zombie new zombie flag setting
    */
   public void setZombie(String handle, boolean zombie)
   {
      ConsoleProcessInfo current = getMetadataForHandle(handle);
      if (current == null)
         return;
      current.setZombie(zombie);
   }

   public void setExitCode(String handle, int exitCode)
   {
      ConsoleProcessInfo current = getMetadataForHandle(handle);
      if (current == null)
         return;
      current.setExitCode(exitCode);
   }

   /**
    * update caption
    * @param handle terminal handle
    * @param zombie new caption
    */
   public void setCaption(String handle, String caption)
   {
      ConsoleProcessInfo current = getMetadataForHandle(handle);
      if (current == null)
         return;
      current.setCaption(caption);
   }

   /**
    * Remove given terminal from the list
    * @param handle terminal handle
    */
   void removeTerminal(String handle)
   {
      terminals_.remove(handle);
      updateTerminalBusyStatus();
   }

   /**
    * Kill all known terminal server processes, remove them from the server-
    * side list, and from the client-side list.
    */
   void terminateAll()
   {
      for (final java.util.Map.Entry<String, TerminalListData> item : terminals_.entrySet())
      {
         pConsoleProcessFactory_.get().interruptAndReap(item.getValue().getCPI().getHandle());
      }
      terminals_.clear();
      updateTerminalBusyStatus();
   }

   /**
    * Number of terminals in cache.
    * @return number of terminals tracked by this object
    */
   public int terminalCount()
   {
      return terminals_.size();
   }

   /**
    * Return 0-based index of a terminal in the list.
    * @param handle terminal to find
    * @return 0-based index of terminal, -1 if not found
    */
   public int indexOfTerminal(String handle)
   {
      int i = 0;
      for (final java.util.Map.Entry<String, TerminalListData> item : terminals_.entrySet())
      {
         if (item.getValue().getCPI().getHandle().equals(handle))
         {
            return i;
         }
         i++;
      }

      return -1;
   }

   /**
    * Return terminal handle at given 0-based index
    * @param i zero-based index
    * @return handle of terminal at index, or null if invalid index
    */
   public String terminalHandleAtIndex(int i)
   {
      int j = 0;
      for (final java.util.Map.Entry<String, TerminalListData> item : terminals_.entrySet())
      {
         if (i == j)
         {
            return item.getValue().getCPI().getHandle();
         }
         j++;
      }
      return null;
   }

   /**
    * Determine if a caption is already in use
    * @param caption to check
    * @return true if caption is not in use (i.e. a new terminal can use it)
    */
   public boolean isCaptionAvailable(String caption)
   {
      for (final java.util.Map.Entry<String, TerminalListData> item : terminals_.entrySet())
      {
         if (item.getValue().getCPI().getCaption().equals(caption))
         {
            return false;
         }
      }

      return true;
   }

   /**
    * Obtain handle for given caption.
    * @param caption to find
    * @return handle if found, or null
    */
   public String handleForCaption(String caption)
   {
      for (final java.util.Map.Entry<String, TerminalListData> item : terminals_.entrySet())
      {
         if (item.getValue().getCPI().getCaption().equals(caption))
         {
            return item.getValue().getCPI().getHandle();
         }
      }
      return null;
   }
   
   /**
    * Obtain autoclose mode for a given terminal handle.
    * @param handle handle to query
    * @return autoclose mode; if terminal not in list, returns AUTOCLOSE_DEFAULT
    */
   public int autoCloseForHandle(String handle)
   {
      ConsoleProcessInfo meta = getMetadataForHandle(handle);
      if (meta == null)
         return ConsoleProcessInfo.AUTOCLOSE_DEFAULT;
      else
         return meta.getAutoCloseMode();
   }

   /**
    * Get ConsoleProcessInfo for terminal with given handle.
    * @param handle handle of terminal of interest
    * @return terminal metadata or null if not found
    */
   private ConsoleProcessInfo getMetadataForHandle(String handle)
   {
      TerminalListData data = getFullMetadataForHandle(handle);
      if (data == null)
         return null;
      return data.getCPI();
   }

   /**
    * Get metadata for terminal with given handle.
    * @param handle handle of terminal of interest
    * @return terminal metadata or null if not found
    */
   private TerminalListData getFullMetadataForHandle(String handle)
   {
<<<<<<< HEAD
      ConsoleProcessInfo info = ConsoleProcessInfo.createNewTerminalInfo(
            nextTerminalSequence(), uiPrefs_.terminalTrackEnvironment().getValue());
      startTerminal(info);
=======
      return terminals_.get(handle);
>>>>>>> 30ea712f
   }

   /**
    * Initiate startup of a new terminal
    */
   public void createNewTerminal(final ResultCallback<Boolean, String> callback)
   {
<<<<<<< HEAD
      if (StringUtil.isNullOrEmpty(caption))
      {
         createNewTerminal();
         return true;
      }
      
      // is this terminal name available?
      if (!isCaptionAvailable(caption))
      {
         return false;
      }
      
      ConsoleProcessInfo info = ConsoleProcessInfo.createNamedTerminalInfo(
            nextTerminalSequence(), caption, uiPrefs_.terminalTrackEnvironment().getValue());

      startTerminal(info);
      return true;
=======
      ConsoleProcessInfo info = ConsoleProcessInfo.createNewTerminalInfo(
            uiPrefs_.terminalTrackEnvironment().getValue());
      startTerminal(info, callback);
>>>>>>> 30ea712f
   }

   /**
    * Reconnect to a known terminal.
    * @param handle
    * @return true if terminal was known and reconnect initiated
    */
   public boolean reconnectTerminal(String handle)
   {
      ConsoleProcessInfo existing = getMetadataForHandle(handle);
      if (existing == null)
      {
         return false;
      }

      existing.setHandle(handle);
      startTerminal(existing, new ResultCallback<Boolean, String>()
      {
         @Override
         public void onSuccess(Boolean connected) 
         {
         }

         @Override
         public void onFailure(String msg)
         {
            Debug.log(msg);
         }
      });

      return true;
   }

   /**
    * @param handle handle to find
    * @return caption for that handle or null if no such handle
    */
   public String getCaption(String handle)
   {
      ConsoleProcessInfo data = getMetadataForHandle(handle);
      if (data == null)
      {
         return null;
      }
      return data.getCaption();
   }

   /**
    * @param handle handle to find
    * @return does terminal have subprocesses
    */
   public boolean getHasSubprocs(String handle)
   {
      ConsoleProcessInfo data = getMetadataForHandle(handle);
      if (data == null)
      {
         return true;
      }
      return data.getHasChildProcs();
   }

   /**
    * @return true if any of the terminal shells have subprocesses
    */
   public boolean haveSubprocs()
   {
      for (final TerminalListData item : terminals_.values())
      {
         if (item.getCPI().getHasChildProcs())
         {
            return true;
         }
      }
      return false;
   }

   private void startTerminal(ConsoleProcessInfo info, 
                              final ResultCallback<Boolean, String> callback)
   {
      // When terminals are created via the R API, guard against creation of multiple
      // TerminalSession objects for the same terminal. For terminals created via the
      // UI, we already guard against this via TerminalPane.creatingTerminal_.
      TerminalListData existing = getFullMetadataForHandle(info.getHandle());
      if (existing != null && existing.getSessionCreated())
      {
         callback.onSuccess(false);
         return;
      }

      TerminalSession newSession = new TerminalSession(
            info, uiPrefs_.blinkingCursor().getValue(), true /*focus*/);

      if (existing != null)
      {
         existing.setSessionCreated();
      }
      newSession.connect(callback);
      updateTerminalBusyStatus();
   }

   private void updateTerminalBusyStatus()
   {
      eventBus_.fireEvent(new TerminalBusyEvent(haveSubprocs()));
   }

   @Override
   public Iterator<String> iterator()
   {
      return terminals_.keySet().iterator();
   }

   @Override
   public void onTerminalSubprocs(TerminalSubprocEvent event)
   {
      setChildProcs(event.getHandle(), event.hasSubprocs());
      updateTerminalBusyStatus();
   }

   @Override
   public void onTerminalCwd(TerminalCwdEvent event)
   {
      setCwd(event.getHandle(), event.getCwd());
   }
   
   public String debug_dumpTerminalList()
   {
      StringBuilder dump = new StringBuilder();
     
      dump.append("Terminal List Count: ");
      dump.append(terminalCount());
      dump.append("\n");
      for (int i = 0; i < terminalCount(); i++)
      {
         dump.append("Handle: '");
         String handle = terminalHandleAtIndex(i);
         dump.append(handle);
         dump.append("' Caption: '");

         TerminalListData data = getFullMetadataForHandle(handle);
         dump.append(data.getCPI().getCaption());
         dump.append("' Session Created: ");
         dump.append(data.getSessionCreated());
         dump.append("\n");
      }
      return dump.toString();
   }

   /**
    * Map of terminal handles to terminal metadata; order they are added
    * is the order they will be iterated.
    */
   private LinkedHashMap<String, TerminalListData> terminals_ = 
                new LinkedHashMap<String, TerminalListData>();

   // Injected ----  
   private Provider<ConsoleProcessFactory> pConsoleProcessFactory_;
   private EventBus eventBus_;
   private UIPrefs uiPrefs_;
}<|MERGE_RESOLUTION|>--- conflicted
+++ resolved
@@ -90,24 +90,7 @@
     */
    public void addTerminal(TerminalSession term)
    {
-<<<<<<< HEAD
-      addTerminal(ConsoleProcessInfo.createTerminalMetadata(
-            term.getHandle(),
-            term.getCaption(),
-            term.getTitle(),
-            term.getSequence(),
-            term.getHasChildProcs(),
-            term.getCols(),
-            term.getRows(),
-            term.getShellType(),
-            term.getAltBufferActive(),
-            term.getCwd(),
-            term.getAutoCloseMode(),
-            term.getZombie(),
-            term.getTrackEnv()));
-=======
       addTerminal(term.getProcInfo(), true);
->>>>>>> 30ea712f
    }
 
    /**
@@ -356,13 +339,7 @@
     */
    private TerminalListData getFullMetadataForHandle(String handle)
    {
-<<<<<<< HEAD
-      ConsoleProcessInfo info = ConsoleProcessInfo.createNewTerminalInfo(
-            nextTerminalSequence(), uiPrefs_.terminalTrackEnvironment().getValue());
-      startTerminal(info);
-=======
       return terminals_.get(handle);
->>>>>>> 30ea712f
    }
 
    /**
@@ -370,29 +347,9 @@
     */
    public void createNewTerminal(final ResultCallback<Boolean, String> callback)
    {
-<<<<<<< HEAD
-      if (StringUtil.isNullOrEmpty(caption))
-      {
-         createNewTerminal();
-         return true;
-      }
-      
-      // is this terminal name available?
-      if (!isCaptionAvailable(caption))
-      {
-         return false;
-      }
-      
-      ConsoleProcessInfo info = ConsoleProcessInfo.createNamedTerminalInfo(
-            nextTerminalSequence(), caption, uiPrefs_.terminalTrackEnvironment().getValue());
-
-      startTerminal(info);
-      return true;
-=======
       ConsoleProcessInfo info = ConsoleProcessInfo.createNewTerminalInfo(
             uiPrefs_.terminalTrackEnvironment().getValue());
       startTerminal(info, callback);
->>>>>>> 30ea712f
    }
 
    /**
