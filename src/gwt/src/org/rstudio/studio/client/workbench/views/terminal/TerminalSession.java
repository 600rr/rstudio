--- conflicted
+++ resolved
@@ -78,17 +78,6 @@
       RStudioGinjector.INSTANCE.injectMembers(this);
       procInfo_ = info;
       hasChildProcs_ = new Value<Boolean>(info.getHasChildProcs());
-<<<<<<< HEAD
-      shellType_ = info.getShellType();
-      cols_ = info.getCols();
-      rows_ = info.getRows();
-      altBufferActive_ = info.getAltBufferActive();
-      cwd_ = info.getCwd();
-      autoCloseMode_ = info.getAutoCloseMode();
-      zombie_ = info.getZombie();
-      trackEnv_ = info.getTrackEnv();
-=======
->>>>>>> 30ea712f
       
       setTitle(info.getTitle());
       socket_ = new TerminalSessionSocket(this, this);
@@ -129,15 +118,8 @@
       socket_.resetDiagnostics();
       trackEnv_ = uiPrefs_.terminalTrackEnvironment().getValue();
 
-<<<<<<< HEAD
-      server_.startTerminal(getShellType(),
-            getCols(), getRows(), getHandle(), getCaption(), 
-            getTitle(), getSequence(), getAltBufferActive(), getCwd(), 
-            getZombie(), getTrackEnv(),
-=======
       server_.startTerminal(
             getProcInfo(),
->>>>>>> 30ea712f
             new ServerRequestCallback<ConsoleProcess>()
       {
          @Override
@@ -151,51 +133,12 @@
                return;
             }
 
-<<<<<<< HEAD
-            if (consoleProcess_.getProcessInfo().getInteractionMode() != 
-                  ConsoleProcessInfo.INTERACTION_ALWAYS)
-=======
             if (consoleProcess_.getProcessInfo().getCaption().isEmpty())
->>>>>>> 30ea712f
             {
                disconnect(false);
                callback.onFailure("Empty Terminal caption");
                return;
             } 
-<<<<<<< HEAD
-            
-            if (!consoleProcess_.getProcessInfo().getCaption().equals(caption_))
-            {
-               writeError("Server returned different caption than requested");
-               disconnect(false);
-               return;
-            }
-            
-            if (terminalHandle_ == null)
-            {
-               writeError("It is very sad");
-               disconnect(false);
-               return;
-            }
-            
-            if (terminalHandle_ != null &&
-                  !consoleProcess_.getProcessInfo().getHandle().equals(terminalHandle_))
-            {
-               writeError("Server returned different terminal handle than requested");
-               disconnect(false);
-               return;
-            }
-            
-            cols_ = consoleProcess_.getProcessInfo().getCols();
-            rows_ = consoleProcess_.getProcessInfo().getRows();
-            terminalHandle_ = consoleProcess_.getProcessInfo().getHandle();
-            shellType_ = consoleProcess_.getProcessInfo().getShellType();
-            restarted_ = consoleProcess_.getProcessInfo().getRestarted();
-            autoCloseMode_ = consoleProcess_.getProcessInfo().getAutoCloseMode();
-            zombie_ = consoleProcess_.getProcessInfo().getZombie();
-            altBufferActive_ = consoleProcess_.getProcessInfo().getAltBufferActive();
- 
-=======
 
             if (consoleProcess_.getProcessInfo().getTerminalSequence() <= ConsoleProcessInfo.SEQUENCE_NO_TERMINAL)
             {
@@ -208,7 +151,6 @@
             // goes offline, which causes consoleProcess_ to become null.
             procInfo_ = consoleProcess_.getProcessInfo();
 
->>>>>>> 30ea712f
             addHandlerRegistration(addResizeTerminalHandler(TerminalSession.this));
             addHandlerRegistration(addXTermTitleHandler(TerminalSession.this));
             addHandlerRegistration(eventBus_.addHandler(SessionSerializationEvent.TYPE, TerminalSession.this));
@@ -535,10 +477,6 @@
 
    protected void writeError(String msg)
    {
-<<<<<<< HEAD
-      Debug.log(msg);
-=======
->>>>>>> 30ea712f
       writeln(AnsiCode.ForeColor.RED + "Error: " + msg + AnsiCode.DEFAULTCOLORS);
    }
 
@@ -616,29 +554,9 @@
     */
    public String getHandle()
    {
-<<<<<<< HEAD
-      return terminalHandle_;
-   }
-   
-   public int getShellType()
-   {
-      return shellType_;
-   }
-
-   /**
-    * Is this terminal one that was previously running, terminated, and now restarted?
-    * @return true if previously existed and has been restarted
-    */
-   public boolean getRestarted()
-   {
-      return restarted_;
-   }
-
-=======
       return procInfo_.getHandle(); 
    }
    
->>>>>>> 30ea712f
    /**
     * Does this terminal's shell program (i.e. bash) have any child processes?
     * @return true if it has child processes, or it hasn't been determined yet
@@ -875,18 +793,11 @@
    
    public ConsoleProcessInfo getProcInfo()
    {
-<<<<<<< HEAD
-      return autoCloseMode_;
-=======
       return procInfo_;
->>>>>>> 30ea712f
    }
    
    public void getBuffer(final boolean stripAnsiCodes, final ResultCallback<String, String> callback)
    {
-<<<<<<< HEAD
-      return zombie_;
-=======
       consoleProcess_.getTerminalBuffer(stripAnsiCodes, new ServerRequestCallback<ProcessBufferChunk>()
       {
          @Override
@@ -902,16 +813,11 @@
             Debug.logError(error);
          }
       });
->>>>>>> 30ea712f
    }
    
    public TerminalSessionSocket getSocket()
    {
-<<<<<<< HEAD
-      return trackEnv_;
-=======
       return socket_;
->>>>>>> 30ea712f
    }
 
    private HandlerRegistrations registrations_ = new HandlerRegistrations();
@@ -929,18 +835,7 @@
    private StringBuilder inputQueue_ = new StringBuilder();
    private int inputSequence_ = ShellInput.IGNORE_SEQUENCE;
    private boolean newTerminal_ = true;
-<<<<<<< HEAD
-   private int cols_;
-   private int rows_;
-   private boolean altBufferActive_;
-   private String cwd_; 
-   private int autoCloseMode_;
-   private boolean zombie_; // process closed but UI kept alive
-   private boolean restarted_;
-   private boolean trackEnv_;
-=======
    private boolean showAltAfterReload_;
->>>>>>> 30ea712f
 
    // Injected ---- 
    private WorkbenchServerOperations server_; 
